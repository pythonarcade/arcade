"""
Menu.

Shows the usage of almost every gui widget, switching views and making a modal.
"""
from typing import List

import arcade
import arcade.gui

# Screen title and size
SCREEN_WIDTH = 800
SCREEN_HEIGHT = 600
SCREEN_TITLE = "Making a Menu"


class MainView(arcade.View):
    """This is the class where your normal game would go."""

    def __init__(self) -> None:
        super().__init__()

        self.manager = arcade.gui.UIManager()

        switch_menu_button = arcade.gui.UIFlatButton(text="Pause", width=150)

        # Initialise the button with an on_click event.
        @switch_menu_button.event("on_click")
        def on_click_switch_button(event):
            # Passing the main view into menu view as an argument.
            menu_view = MenuView(self)
            self.window.show_view(menu_view)

        # Use the anchor to position the button on the screen.
        self.anchor = self.manager.add(arcade.gui.UIAnchorLayout())

        self.anchor.add(
            anchor_x="center_x",
            anchor_y="center_y",
            child=switch_menu_button,
        )

    def on_hide_view(self):
        # Disable the UIManager when the view is hidden.
        self.manager.disable()

    def on_show_view(self):
        """ This is run once when we switch to this view """
        arcade.set_background_color(arcade.color.DARK_BLUE_GRAY)

        # Enable the UIManager when the view is showm.
        self.manager.enable()

    def on_draw(self):
        """ Render the screen. """
        # Clear the screen
        self.clear()

        # Draw the manager.
        self.manager.draw()


class MenuView(arcade.View):
    """Main menu view class."""

    def __init__(self, main_view) -> None:
        super().__init__()

        self.manager = arcade.gui.UIManager()

        resume_button = arcade.gui.UIFlatButton(text="Resume", width=150)
        start_new_game_button = arcade.gui.UIFlatButton(text="Start New Game", width=150)
        volume_button = arcade.gui.UIFlatButton(text="Volume", width=150)
        options_button = arcade.gui.UIFlatButton(text="Options", width=150)

        exit_button = arcade.gui.UIFlatButton(text="Exit", width=320)

        # Initialise a grid in which widgets can be arranged.
        self.grid = arcade.gui.UIGridLayout(column_count=2, row_count=3, horizontal_spacing=20, vertical_spacing=20)

        # Adding the buttons to the layout.
        self.grid.add(resume_button, col_num=0, row_num=0)
        self.grid.add(start_new_game_button, col_num=1, row_num=0)
        self.grid.add(volume_button, col_num=0, row_num=1)
        self.grid.add(options_button, col_num=1, row_num=1)
        self.grid.add(exit_button, col_num=0, row_num=2, col_span=2)

        self.anchor = self.manager.add(arcade.gui.UIAnchorLayout())

        self.anchor.add(
            anchor_x="center_x",
            anchor_y="center_y",
            child=self.grid,
        )

        self.main_view = main_view

        @resume_button.event("on_click")
        def on_click_resume_button(event):
            # Pass already created view because we are resuming.
            self.window.show_view(self.main_view)

        @start_new_game_button.event("on_click")
        def on_click_start_new_game_button(event):
            # Create a new view because we are starting a new game.
            main_view = MainView()
            self.window.show_view(main_view)

        @exit_button.event("on_click")
        def on_click_exit_button(event):
            arcade.exit()

        @volume_button.event("on_click")
        def on_click_volume_button(event):
            volume_menu = SubMenu(
                "Volume Menu", "How do you like your volume?", "Enable Sound",
                ["Play: Rock", "Play: Punk", "Play: Pop"],
                "Adjust Volume",
            )
            self.manager.add(
                volume_menu,
                layer=1
            )

        @options_button.event("on_click")
        def on_click_options_button(event):
            options_menu = SubMenu(
                "Funny Menu", "Too much fun here", "Fun?",
                ["Make Fun", "Enjoy Fun", "Like Fun"],
                "Adjust Fun",
            )
            self.manager.add(
                options_menu,
                layer=1
            )

    def on_hide_view(self):
        # Disable the UIManager when the view is hidden.
        self.manager.disable()

    def on_show_view(self):
        """ This is run once when we switch to this view """

        # Makes the background darker
        arcade.set_background_color([rgb - 50 for rgb in arcade.color.DARK_BLUE_GRAY])

        # Enable the UIManager when the view is showm.
        self.manager.enable()

    def on_draw(self):
        """ Render the screen. """
        # Clear the screen
        self.clear()
        self.manager.draw()


class SubMenu(arcade.gui.UIMouseFilterMixin, arcade.gui.UIAnchorLayout):
    """Acts like a fake view/window."""

<<<<<<< HEAD
    def __init__(self, title: str, input_text: str, toggle_label: str,
                 dropdown_options: list[str], slider_label: str) -> None:
=======
    def __init__(self, title: str, input_text: str, toggle_label: str, dropdown_options: List[str], slider_label: str):
>>>>>>> 908664ef
        super().__init__(size_hint=(1, 1))

        # Setup frame which will act like the window.
        frame = self.add(arcade.gui.UIAnchorLayout(width=300, height=400, size_hint=None))
        frame.with_padding(all=20)

        # Add a background to the window.
        # Nine patch smoothes the edges.
        frame.with_background(texture=arcade.gui.NinePatchTexture(
            left=7,
            right=7,
            bottom=7,
            top=7,
            texture=arcade.load_texture(
                ":resources:gui_basic_assets/window/dark_blue_gray_panel.png"
            )
        ))

        back_button = arcade.gui.UIFlatButton(text="Back", width=250)
        # The type of event listener we used earlier for the button will not work here.
        back_button.on_click = self.on_click_back_button

        title_label = arcade.gui.UILabel(text=title, align="center", font_size=20, multiline=False)
        # Adding some extra space around the title.
        title_label_space = arcade.gui.UISpace(height=30, color=arcade.color.DARK_BLUE_GRAY)

        input_text_widget = arcade.gui.UIInputText(text=input_text, width=250).with_border()

        # Load the on-off textures.
        on_texture = arcade.load_texture(":resources:gui_basic_assets/toggle/circle_switch_on.png")
        off_texture = arcade.load_texture(":resources:gui_basic_assets/toggle/circle_switch_off.png")

        # Create the on-off toggle and a label
        toggle_label = arcade.gui.UILabel(text=toggle_label)
        toggle = arcade.gui.UITextureToggle(
            on_texture=on_texture,
            off_texture=off_texture,
            width=20,
            height=20
        )

        # Align toggle and label horizontally next to each other
        toggle_group = arcade.gui.UIBoxLayout(vertical=False, space_between=5)
        toggle_group.add(toggle)
        toggle_group.add(toggle_label)

        # Create dropdown with a specified default.
        dropdown = arcade.gui.UIDropdown(default=dropdown_options[0], options=dropdown_options, height=20, width=250)

        slider_label = arcade.gui.UILabel(text=slider_label)
        pressed_style = arcade.gui.UISlider.UIStyle(filled_bar=arcade.color.GREEN, unfilled_bar=arcade.color.RED)
        default_style = arcade.gui.UISlider.UIStyle()
        style_dict = {"press": pressed_style, "normal": default_style, "hover": default_style, "disabled": default_style}
        # Configuring the styles is optional.
        slider = arcade.gui.UISlider(value=50, width=250, style=style_dict)

        widget_layout = arcade.gui.UIBoxLayout(align="left", space_between=10)
        widget_layout.add(title_label)
        widget_layout.add(title_label_space)
        widget_layout.add(input_text_widget)
        widget_layout.add(toggle_group)
        widget_layout.add(dropdown)
        widget_layout.add(slider_label)
        widget_layout.add(slider)

        widget_layout.add(back_button)

        frame.add(child=widget_layout, anchor_x="center_x", anchor_y="top")

    def on_click_back_button(self, event):
        # Removes the widget from the manager.
        # After this the manager will respond to its events like it previously did.
        self.parent.remove(self)


def main():
    window = arcade.Window(SCREEN_WIDTH, SCREEN_HEIGHT, SCREEN_TITLE, resizable=True)
    main_view = MainView()
    window.show_view(main_view)
    arcade.run()


if __name__ == "__main__":
    main()<|MERGE_RESOLUTION|>--- conflicted
+++ resolved
@@ -156,13 +156,7 @@
 
 class SubMenu(arcade.gui.UIMouseFilterMixin, arcade.gui.UIAnchorLayout):
     """Acts like a fake view/window."""
-
-<<<<<<< HEAD
-    def __init__(self, title: str, input_text: str, toggle_label: str,
-                 dropdown_options: list[str], slider_label: str) -> None:
-=======
-    def __init__(self, title: str, input_text: str, toggle_label: str, dropdown_options: List[str], slider_label: str):
->>>>>>> 908664ef
+    def __init__(self, title: str, input_text: str, toggle_label: str, dropdown_options: List[str], slider_label: str) -> None:
         super().__init__(size_hint=(1, 1))
 
         # Setup frame which will act like the window.
