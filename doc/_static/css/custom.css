body {
    counter-reset: listing;
}
/* TOC - Main landing page */
/* Show two columns if screen is wide enough */
@media screen and (min-width: 700px) {
    /* For regular items */
    .toctree-wrapper > ul {
        columns: 2;
    }
    /* For Social and Learning Resources sections */
    .toc-outside-links {
        columns: 2;
    }
}


<<<<<<< HEAD
/* Fix some basic html element colors in dark mode */
html[data-theme="dark"] input,
html[data-theme="dark"] label {
    color: var(--dark-text-color);
}


/* Sidebar + top left logo area */
.wy-side-nav-search,
.wy-nav-side {
    background-color: var(--color-sidebar-bg-light) !important;
}
html[data-theme="dark"] .wy-side-nav-search,
html[data-theme="dark"] .wy-nav-side {
    background-color: var(--color-sidebar-bg-dark) !important;
}


/* Sidebar big headers. */
.wy-menu-vertical p.caption {
    color: var(--color-emphasis);
}

/* 1st level sections */
html[data-theme="dark"] .wy-menu-vertical li.current > a {
    background-color: var(--color-main-bg-dark) !important;
}
html[data-theme="dark"] .wy-menu-vertical li.toctree-l2 a {
    background-color: #131313 !important;
}
/* 2nd level sections */
html[data-theme="dark"] .wy-menu-vertical li.toctree-l2.current a {
    background-color: #222222 !important;
}
/* 3rd level sections */
html[data-theme="dark"] .wy-menu-vertical li.toctree-l2.current li.toctree-l3 > a {
    background-color: #222222 !important;
    border-right: currentcolor;
}

/* Fix nav tree item visibility for API reference page titles */
.toctree-l3 code,
html[data-theme="dark"] .toctree-l3 code {
    background: none;
    border: none;
    font-size: 90%;
}


/* The main content area */
.wy-nav-content {
    background-color: var(--color-main-bg-light);
}
html[data-theme="dark"] .wy-nav-content {
    background-color: var(--color-main-bg-dark) !important;
}


/* The area under main content, when content doesn't fill the full height of the window */
.wy-nav-content-wrap {
    background-color: #e8e8e8;
}
html[data-theme="dark"] .wy-nav-content-wrap {
    background-color: #252525 !important;
}


/* Mobile top header bar. */
.wy-nav-top,
.wy-nav-top a {
    color: var(--color-emphasis) !important;
    background-color: var(--color-sidebar-bg-light) !important;
}
html[data-theme="dark"] .wy-nav-top,
html[data-theme="dark"] .wy-nav-top a {
    color: var(--color-emphasis) !important;
    background-color: var(--color-sidebar-bg-light) !important;
}


/* Remove RTD "home" icon (small house) before page logo text. */
.wy-side-nav-search .icon-home::before {
    content: none;
}

/* Redesign the top-left logo area. */
.wy-side-nav-search .icon-home {
    display: flex;
    flex-direction: column-reverse;
    align-items: center;

    padding: 16px 12px;
    padding-bottom: 32px;

    color: var(--color-emphasis) !important;

    border-radius: 16px;
}
.wy-side-nav-search .icon-home img.logo {
    margin: 0 !important;
    padding: 0;
    max-width: 100px;
    padding-bottom: 16px;
}
.wy-side-nav-search > div.version {
    font-size: 85%;
    /* Same monospace as our `pre` blocks */
    font-family: SFMono-Regular,Menlo,Monaco,Consolas,Liberation Mono,Courier New,Courier,monospace;
    margin-top: -38px;
    margin-bottom: 24px;
}


/* Center the page on desktop screens for better readability. */
@media screen and (min-width: 768px) {
    .wy-nav-content {
        max-width: 900px;
    }

    /* Page background behind centered area, visible on wide screens. */
    .wy-body-for-nav {
        position: relative;
        max-width: 1200px;
        margin: 0 auto;
        background-color: #cbd0c7;

        /* Subtle box shadow to make the content "pop" when centered. */
        box-shadow: 0px 0px 12px 0px rgba(0,0,0,0.70);
        -webkit-box-shadow: 0px 0px 12px 0px rgba(0,0,0,0.70);
        -moz-box-shadow: 0px 0px 12px 0px rgba(0,0,0,0.70);
    }
    html[data-theme="dark"] .wy-body-for-nav {
        background-color: #262826;
    }

    /* Required extra rules for navigation & revision flyout to center everything. */
    .wy-nav-side,
    .rst-versions {
        left: inherit;
    }
}


/*
 * Togglable sidebar sections functionality.
 *
 * Directly adapted from Godot's own custom RDT code:
 * https://github.com/godotengine/godot-docs/blob/master/_static/css/custom.css
 *
 * <sidebar_toggle>
 */
.wy-menu-vertical p.caption {
    cursor: pointer;
}
.wy-menu-vertical p.caption.active {
    background-color: var(--navbar-category-active-color);
}
.wy-menu-vertical p.caption:hover {
    background-color: var(--navbar-background-color-hover);
}
.wy-menu-vertical p.caption.active .caption-text:before {
    transform: rotate(90deg);
}
.wy-menu-vertical p.caption .caption-text:before {
    content: "❯";
    display: inline-block;
    margin-left: -4px;
    transition: transform 0.2s;
    width: 16px;
    height: 32px;
    transform-origin: 2px 16px;
}
.wy-menu-vertical p.caption + ul {
    display: none;
}
.wy-menu-vertical p.caption + ul.active {
    display: block;
}
/* </sidebar_toggle> */


/* Fix the monospaced fonts in API quick reference listing */
#quickapi code {
    background: none;
    border: none;
    font-size: 85%;
    color: var(--dark-link-color);
}


/*
 * Facelift example page with custom card layout
 */
#examples figure {
  display: inline-flex;
  align-items: center;
  flex-direction: column;

  background-color: #eee;

  padding: 24px;
  padding-bottom: 0;

  /* Tuned so that all cards with up to 3 rows of text (95%) will be the same height. */
  min-height: 230px;

  margin-right: 4px;

  width: 190px !important;

  border: #ddd 1px solid;
  border-radius: 8px;
}

#examples figure figcaption {
    padding: 16px 0;
}
#examples figure figcaption .headerlink {
    display: none;
}
#examples figure figcaption * {
    margin: 0;
    display: inline-block;
}
#examples figure img {
    /* Notice: the uniformity of these "cards" is based on the images all being same height */
    height: 100px;

    border: #bbb 1px solid;
    border-radius: 8px;
}

html[data-theme="dark"] #examples figure {
  background-color: #2b2b2b;
  border-color: #333;
}
html[data-theme="dark"] #examples figure img {
    border: #111 2px solid;
}


/*
 * Syntax highlight color fixes for basic code blocks in dark mode.
 * <code_colors>
 */
html[data-theme="dark"] pre {
    /* baseline */
    background-color: #282828 !important;
    color: #e0e0e0 !important;
}
html[data-theme="dark"] pre .linenos {
    /* line numbers */
    color: #888 !important;
    border-right-color: #404040 !important;
}
html[data-theme="dark"] pre .nc {
    /* class declarations */
    color: #0880FF !important;
}
html[data-theme="dark"] pre .kc,
html[data-theme="dark"] pre .kn,
html[data-theme="dark"] pre .nb,
html[data-theme="dark"] pre .bp,
html[data-theme="dark"] pre .k {
    /* `None` + `import` + typehints + `self` + keywords */
    color: var(--color-emphasis) !important;
}
html[data-theme="dark"] pre .fm,
html[data-theme="dark"] pre .vm,
html[data-theme="dark"] pre .nf {
    /* function + method declarations + `__name__` */
    color: #00B7FF !important;
    font-weight: bold;
}
html[data-theme="dark"] pre .nd,
html[data-theme="dark"] pre .ow,
html[data-theme="dark"] pre .si,
html[data-theme="dark"] pre .sa {
    /* decorators + `in` + f-string tokens */
    color: #D56CF2 !important;
}
html[data-theme="dark"] pre .s1,
html[data-theme="dark"] pre .s2,
html[data-theme="dark"] pre .sd {
    /* strings + docstrings */
    color: #FF873F !important;
}
html[data-theme="dark"] pre .c1 {
    /* comments */
    color: #4c8831 !important;
}
html[data-theme="dark"] pre .o,
html[data-theme="dark"] pre .mf,
html[data-theme="dark"] pre .mi {
    /* operators + numeral variable values */
    color: #afafaf !important;
}
html[data-theme="dark"] pre .gp {
    /* The REPL `>>>` token */
    color: var(--color-emphasis) !important;
}
html[data-theme="dark"] pre .hll {
    /* Line highlights background */
    background-color: #323331 !important;
}

html[data-theme="dark"] .rst-content code.literal {
    /* in-line code blocks */
    color: #FF873F;
}
/* </code_colors> */


/*
 * Override grid for field list. We want things stacked vertically.
 */
 html.writer-html5 .rst-content dl.citation,html.writer-html5 .rst-content dl.field-list,html.writer-html5 .rst-content dl.footnote {
    display: block;
    /* grid-template-columns: auto minmax(80%,95%) */
}

/*
 * Color fixes for Sphinx-generated class and function info boxes in dark mode.
 * <sphinx_colors>
 */
html.writer-html4 .rst-content dl:not(.docutils) > dt,
html.writer-html5 .rst-content dl[class]:not(.option-list):not(.field-list):not(.footnote):not(.citation):not(.glossary):not(.simple) > dt {
    border-color: var(--color-emphasis);
    color: #383838;
    background-color: #eef6eb;
}
html[data-theme="dark"].writer-html4 .rst-content dl:not(.docutils) > dt,
html[data-theme="dark"].writer-html5 .rst-content dl[class]:not(.option-list):not(.field-list):not(.footnote):not(.citation):not(.glossary):not(.simple) > dt {
    border-color: #689d52 !important;
    color: #ababab !important;
    background-color: #262826 !important;
}

html[data-theme="dark"] .sig.py .descname .pre,
html[data-theme="dark"] .sig.py .descclassname .pre {
    color: #eee !important;
}
html[data-theme="dark"] .rst-content .viewcode-link {
    /* make the "[source]" link less popping in the definition boxes */
    color: var(--dark-link-color);
    opacity: 0.3;
}
/* </sphinx_colors> */


=======
>>>>>>> 5052e2ee
/* Wrap individual main page items for easier group manipulation
 of contents and images. See PR #2027 for main page css changes */
.main-page-item-wrapper {
    align-items: flex-start;
    display: flex;
    margin: 10px;
}
.main-page-item-wrapper > .toctree-wrapper {
    width: 100%;
}

/* single-col-box for items on main page with 2 bullet points, use if
 wanting to avoid having 2 columns with 1 item each inside */
.main-page-item-wrapper > .single-col-box {
    width: 100%;
}
.main-page-item-wrapper > .single-col-box ul {
    columns: 1;
}

/* For Social and Learning Resources to make
title + list appear like other categories */
.main-page-item-wrapper > .main-page-item-sub-wrapper {
    display: flex;
    flex-direction: column;
    margin: 0px;
    width: 100%;
}
.main-page-item-wrapper > .main-page-item-title {
    width: 100%;
}
.main-page-item-title > p {
    font-size: var(--font-size--small);
    margin-bottom: 0;
    text-align: initial;
    text-transform: uppercase;
}
.main-page-item-sub-wrapper > .toc-outside-links {
    margin-left: 0px;
    width: 100%;
}

/* Wrappers and formatting for sprinter, START HERE, github star button
to align them neatly */
.main-page-item-wrapper-header {
    align-items: center;
    display: flex;
    margin: 10px;
}
.main-page-box {
    width: 100%;
    display: flex;
    justify-content: space-between;
    align-items: center;
}
.main-page-box > .main-page-link {
    display: flex;
    width: 100%;
}
.main-page-box > .main-page-link a {
    display: flex;
}
.sprinter-box {
    margin-left: 10px;
    height: 55px;
    display: flex;
}
.start-here-box {
    align-items: center;
    display: flex;
    margin-left: -10px;
}
/* #the-python-arcade-library h2 {
    font-size: var(--font-size--small);
    font-weight: 400;
    margin-bottom: 0;
    margin-top: .5rem;
    text-align: initial;
    text-transform: uppercase;
    width: 100%;
    display: flex;
} */
.main-page-box > .main-page-box-gh {
    display: flex;
    align-items: center;
    margin-right: 0px;
}
#github-stars {
    width: 141px;
    height: 30px;
    margin-bottom: -9px;
}

/* Formatting for list items */
.toctree-l1 {
    margin-left: 5px;
}
.toctree-wrapper a {
    text-decoration: none;
}
.toctree-wrapper a:hover {
    text-decoration: underline;
}
#the-python-arcade-library ul {
    margin-top: 0;
    margin-bottom: 0;
}
.heading-icon {
    columns: 2;
    position: relative;
    left: -20px;
    top: -4px;
    float: left;
    width: 55px;
}

/* Put logo next to text */
.sidebar-brand {
  flex-direction: row;
}
.sidebar-logo-container {
  flex: 1;
}
.sidebar-brand-text {
  flex: 3;
}
/* Example code section */
#how-to-example-code section {
	display: flex;
	flex-direction: row;
	flex-wrap: wrap;
}
#how-to-example-code section h2 {
  width: 100%;
}
#how-to-example-code section h3 {
  width: 100%;
}
/* Right side image, for longer text */
img.right-image {
    float: right;
    margin-left: 8px;
    margin-bottom: 4px;
    margin-top: 10px;
 }
.vimeo-video {
    border: 0;
    position:absolute;
    top:0;
    left:0;
    width:100%;
    height:100%;
}
/* Make signatures look nice */
.sig:not(.sig-inline) {
    /* Highlight even when not hovering */
    background: var(--color-api-background-hover);
}
/* Make Function API look nice */
.sig-param .n:first-of-type {
    margin-left: 10px;
}
.sig-param::before {
    content: '\A  ';
    white-space: pre;
    margin-left: 10px;
}
/* Make code look nice */
.code-block-caption::before {
    counter-increment: listing;
    content: "Listing " counter(listing) ":\00a0 ";
}
.code-block-caption {
    font-family: 'Consolas', 'courier new', 'courier', monospace;
    font-size: 15px;
}
/* Datatable - mostly for quick api index */
table.dataTable.display tbody tr.odd {
    background-color: var(--color-background-primary);
}
table.dataTable.display tbody tr.even {
    background-color: var(--color-background-secondary);
}
table.dataTable.display tbody tr.odd > .sorting_1 {
    background-color: var(--color-background-primary);
}
table.dataTable.display tbody tr.even > .sorting_1 {
    background-color: var(--color-background-secondary);
}
.dataTables_wrapper .dataTables_filter {
    color: var(--color-foreground-primary);
}

/* Named color chart */
table.colorTable {
    border-spacing: 5px;
}
table.colorTable tr > td:nth-child(3) {
    border: 1px solid black;
}
table.colorTable tr > td:nth-child(3) > div {
    display: block;
    width: 80px;
    min-width: 80px;
}
/* Custom code syntax highlighting */
body:not([data-theme="light"]) .highlight .c1 {
    color: #48A148;
}
.highlight .c1 {
    color: #007507;
}

/* Color tables */
.checkered {
    background-image: url(../checkered.png);
    background-repeat: repeat;
    margin:0px;
    padding: 0px;
}

/* Change font for headers and title*/
@font-face {
    font-family: 'Josefin Sans';
    font-style: normal;
    font-weight: 100 700;
    font-display: swap;
    src: url(https://fonts.gstatic.com/s/josefinsans/v32/Qw3aZQNVED7rKGKxtqIqX5EUDXx4.woff2) format('woff2');
    unicode-range: U+0000-00FF, U+0131, U+0152-0153, U+02BB-02BC, U+02C6, U+02DA, U+02DC, U+0304, U+0308, U+0329, U+2000-206F, U+2074, U+20AC, U+2122, U+2191, U+2193, U+2212, U+2215, U+FEFF, U+FFFD;
}

.rst-content .toctree-wrapper>p.caption,
h1,
h2,
h3,
h4,
h5,
h6,
legend {
  font-family:"Josefin Sans", Arial, Helvetica, sans-serif;
  letter-spacing: -0.5px;
}

.rst-content h1 {
    font-weight: 600;
}

.rst-content h2,
h3,
h4,
h5,
h6 {
    font-weight: 500;
}

.icon-home, .wy-nav-top a {
  font-weight: 500;
  font-family:"Josefin Sans", Arial, Helvetica, sans-serif;
  font-size: larger;
  letter-spacing: -0.5px;
}


/*
 * Override grid for field list. We want things stacked vertically.
 */
html.writer-html5 .rst-content dl.field-list {
    display: block;
}


/*
 * Make all tip/hint/warning boxes rounder
 */
.rst-content .admonition {
    border-radius: 4px;
}
.rst-content .admonition-title {
    border-top-left-radius: 4px;
    border-top-right-radius: 4px;
    padding-top: 8px;
}<|MERGE_RESOLUTION|>--- conflicted
+++ resolved
@@ -15,359 +15,6 @@
 }
 
 
-<<<<<<< HEAD
-/* Fix some basic html element colors in dark mode */
-html[data-theme="dark"] input,
-html[data-theme="dark"] label {
-    color: var(--dark-text-color);
-}
-
-
-/* Sidebar + top left logo area */
-.wy-side-nav-search,
-.wy-nav-side {
-    background-color: var(--color-sidebar-bg-light) !important;
-}
-html[data-theme="dark"] .wy-side-nav-search,
-html[data-theme="dark"] .wy-nav-side {
-    background-color: var(--color-sidebar-bg-dark) !important;
-}
-
-
-/* Sidebar big headers. */
-.wy-menu-vertical p.caption {
-    color: var(--color-emphasis);
-}
-
-/* 1st level sections */
-html[data-theme="dark"] .wy-menu-vertical li.current > a {
-    background-color: var(--color-main-bg-dark) !important;
-}
-html[data-theme="dark"] .wy-menu-vertical li.toctree-l2 a {
-    background-color: #131313 !important;
-}
-/* 2nd level sections */
-html[data-theme="dark"] .wy-menu-vertical li.toctree-l2.current a {
-    background-color: #222222 !important;
-}
-/* 3rd level sections */
-html[data-theme="dark"] .wy-menu-vertical li.toctree-l2.current li.toctree-l3 > a {
-    background-color: #222222 !important;
-    border-right: currentcolor;
-}
-
-/* Fix nav tree item visibility for API reference page titles */
-.toctree-l3 code,
-html[data-theme="dark"] .toctree-l3 code {
-    background: none;
-    border: none;
-    font-size: 90%;
-}
-
-
-/* The main content area */
-.wy-nav-content {
-    background-color: var(--color-main-bg-light);
-}
-html[data-theme="dark"] .wy-nav-content {
-    background-color: var(--color-main-bg-dark) !important;
-}
-
-
-/* The area under main content, when content doesn't fill the full height of the window */
-.wy-nav-content-wrap {
-    background-color: #e8e8e8;
-}
-html[data-theme="dark"] .wy-nav-content-wrap {
-    background-color: #252525 !important;
-}
-
-
-/* Mobile top header bar. */
-.wy-nav-top,
-.wy-nav-top a {
-    color: var(--color-emphasis) !important;
-    background-color: var(--color-sidebar-bg-light) !important;
-}
-html[data-theme="dark"] .wy-nav-top,
-html[data-theme="dark"] .wy-nav-top a {
-    color: var(--color-emphasis) !important;
-    background-color: var(--color-sidebar-bg-light) !important;
-}
-
-
-/* Remove RTD "home" icon (small house) before page logo text. */
-.wy-side-nav-search .icon-home::before {
-    content: none;
-}
-
-/* Redesign the top-left logo area. */
-.wy-side-nav-search .icon-home {
-    display: flex;
-    flex-direction: column-reverse;
-    align-items: center;
-
-    padding: 16px 12px;
-    padding-bottom: 32px;
-
-    color: var(--color-emphasis) !important;
-
-    border-radius: 16px;
-}
-.wy-side-nav-search .icon-home img.logo {
-    margin: 0 !important;
-    padding: 0;
-    max-width: 100px;
-    padding-bottom: 16px;
-}
-.wy-side-nav-search > div.version {
-    font-size: 85%;
-    /* Same monospace as our `pre` blocks */
-    font-family: SFMono-Regular,Menlo,Monaco,Consolas,Liberation Mono,Courier New,Courier,monospace;
-    margin-top: -38px;
-    margin-bottom: 24px;
-}
-
-
-/* Center the page on desktop screens for better readability. */
-@media screen and (min-width: 768px) {
-    .wy-nav-content {
-        max-width: 900px;
-    }
-
-    /* Page background behind centered area, visible on wide screens. */
-    .wy-body-for-nav {
-        position: relative;
-        max-width: 1200px;
-        margin: 0 auto;
-        background-color: #cbd0c7;
-
-        /* Subtle box shadow to make the content "pop" when centered. */
-        box-shadow: 0px 0px 12px 0px rgba(0,0,0,0.70);
-        -webkit-box-shadow: 0px 0px 12px 0px rgba(0,0,0,0.70);
-        -moz-box-shadow: 0px 0px 12px 0px rgba(0,0,0,0.70);
-    }
-    html[data-theme="dark"] .wy-body-for-nav {
-        background-color: #262826;
-    }
-
-    /* Required extra rules for navigation & revision flyout to center everything. */
-    .wy-nav-side,
-    .rst-versions {
-        left: inherit;
-    }
-}
-
-
-/*
- * Togglable sidebar sections functionality.
- *
- * Directly adapted from Godot's own custom RDT code:
- * https://github.com/godotengine/godot-docs/blob/master/_static/css/custom.css
- *
- * <sidebar_toggle>
- */
-.wy-menu-vertical p.caption {
-    cursor: pointer;
-}
-.wy-menu-vertical p.caption.active {
-    background-color: var(--navbar-category-active-color);
-}
-.wy-menu-vertical p.caption:hover {
-    background-color: var(--navbar-background-color-hover);
-}
-.wy-menu-vertical p.caption.active .caption-text:before {
-    transform: rotate(90deg);
-}
-.wy-menu-vertical p.caption .caption-text:before {
-    content: "❯";
-    display: inline-block;
-    margin-left: -4px;
-    transition: transform 0.2s;
-    width: 16px;
-    height: 32px;
-    transform-origin: 2px 16px;
-}
-.wy-menu-vertical p.caption + ul {
-    display: none;
-}
-.wy-menu-vertical p.caption + ul.active {
-    display: block;
-}
-/* </sidebar_toggle> */
-
-
-/* Fix the monospaced fonts in API quick reference listing */
-#quickapi code {
-    background: none;
-    border: none;
-    font-size: 85%;
-    color: var(--dark-link-color);
-}
-
-
-/*
- * Facelift example page with custom card layout
- */
-#examples figure {
-  display: inline-flex;
-  align-items: center;
-  flex-direction: column;
-
-  background-color: #eee;
-
-  padding: 24px;
-  padding-bottom: 0;
-
-  /* Tuned so that all cards with up to 3 rows of text (95%) will be the same height. */
-  min-height: 230px;
-
-  margin-right: 4px;
-
-  width: 190px !important;
-
-  border: #ddd 1px solid;
-  border-radius: 8px;
-}
-
-#examples figure figcaption {
-    padding: 16px 0;
-}
-#examples figure figcaption .headerlink {
-    display: none;
-}
-#examples figure figcaption * {
-    margin: 0;
-    display: inline-block;
-}
-#examples figure img {
-    /* Notice: the uniformity of these "cards" is based on the images all being same height */
-    height: 100px;
-
-    border: #bbb 1px solid;
-    border-radius: 8px;
-}
-
-html[data-theme="dark"] #examples figure {
-  background-color: #2b2b2b;
-  border-color: #333;
-}
-html[data-theme="dark"] #examples figure img {
-    border: #111 2px solid;
-}
-
-
-/*
- * Syntax highlight color fixes for basic code blocks in dark mode.
- * <code_colors>
- */
-html[data-theme="dark"] pre {
-    /* baseline */
-    background-color: #282828 !important;
-    color: #e0e0e0 !important;
-}
-html[data-theme="dark"] pre .linenos {
-    /* line numbers */
-    color: #888 !important;
-    border-right-color: #404040 !important;
-}
-html[data-theme="dark"] pre .nc {
-    /* class declarations */
-    color: #0880FF !important;
-}
-html[data-theme="dark"] pre .kc,
-html[data-theme="dark"] pre .kn,
-html[data-theme="dark"] pre .nb,
-html[data-theme="dark"] pre .bp,
-html[data-theme="dark"] pre .k {
-    /* `None` + `import` + typehints + `self` + keywords */
-    color: var(--color-emphasis) !important;
-}
-html[data-theme="dark"] pre .fm,
-html[data-theme="dark"] pre .vm,
-html[data-theme="dark"] pre .nf {
-    /* function + method declarations + `__name__` */
-    color: #00B7FF !important;
-    font-weight: bold;
-}
-html[data-theme="dark"] pre .nd,
-html[data-theme="dark"] pre .ow,
-html[data-theme="dark"] pre .si,
-html[data-theme="dark"] pre .sa {
-    /* decorators + `in` + f-string tokens */
-    color: #D56CF2 !important;
-}
-html[data-theme="dark"] pre .s1,
-html[data-theme="dark"] pre .s2,
-html[data-theme="dark"] pre .sd {
-    /* strings + docstrings */
-    color: #FF873F !important;
-}
-html[data-theme="dark"] pre .c1 {
-    /* comments */
-    color: #4c8831 !important;
-}
-html[data-theme="dark"] pre .o,
-html[data-theme="dark"] pre .mf,
-html[data-theme="dark"] pre .mi {
-    /* operators + numeral variable values */
-    color: #afafaf !important;
-}
-html[data-theme="dark"] pre .gp {
-    /* The REPL `>>>` token */
-    color: var(--color-emphasis) !important;
-}
-html[data-theme="dark"] pre .hll {
-    /* Line highlights background */
-    background-color: #323331 !important;
-}
-
-html[data-theme="dark"] .rst-content code.literal {
-    /* in-line code blocks */
-    color: #FF873F;
-}
-/* </code_colors> */
-
-
-/*
- * Override grid for field list. We want things stacked vertically.
- */
- html.writer-html5 .rst-content dl.citation,html.writer-html5 .rst-content dl.field-list,html.writer-html5 .rst-content dl.footnote {
-    display: block;
-    /* grid-template-columns: auto minmax(80%,95%) */
-}
-
-/*
- * Color fixes for Sphinx-generated class and function info boxes in dark mode.
- * <sphinx_colors>
- */
-html.writer-html4 .rst-content dl:not(.docutils) > dt,
-html.writer-html5 .rst-content dl[class]:not(.option-list):not(.field-list):not(.footnote):not(.citation):not(.glossary):not(.simple) > dt {
-    border-color: var(--color-emphasis);
-    color: #383838;
-    background-color: #eef6eb;
-}
-html[data-theme="dark"].writer-html4 .rst-content dl:not(.docutils) > dt,
-html[data-theme="dark"].writer-html5 .rst-content dl[class]:not(.option-list):not(.field-list):not(.footnote):not(.citation):not(.glossary):not(.simple) > dt {
-    border-color: #689d52 !important;
-    color: #ababab !important;
-    background-color: #262826 !important;
-}
-
-html[data-theme="dark"] .sig.py .descname .pre,
-html[data-theme="dark"] .sig.py .descclassname .pre {
-    color: #eee !important;
-}
-html[data-theme="dark"] .rst-content .viewcode-link {
-    /* make the "[source]" link less popping in the definition boxes */
-    color: var(--dark-link-color);
-    opacity: 0.3;
-}
-/* </sphinx_colors> */
-
-
-=======
->>>>>>> 5052e2ee
 /* Wrap individual main page items for easier group manipulation
  of contents and images. See PR #2027 for main page css changes */
 .main-page-item-wrapper {
