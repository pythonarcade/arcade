#!/usr/bin/env python
from os import path

from setuptools import find_namespace_packages, setup

<<<<<<< HEAD
required_python_version = ">=3.6"

=======
>>>>>>> bf489c2e
exec(open("arcade/version.py").read())


def get_long_description() -> str:
    fname = path.join(path.dirname(path.abspath(__file__)), "README.rst")
    with open(fname, "r") as f:
        return f.read()


setup(
    name="arcade",
    description="Arcade Game Development Library",
    long_description=get_long_description(),
    author="Paul Vincent Craven",
    author_email="paul.craven@simpson.edu",
    license="MIT",
    url="https://api.arcade.academy",
    download_url="https://api.arcade.academy",
    install_requires=[
        "pyglet==2.0.dev9",
        "pillow~=8.3",
        "pymunk~=6.2.0",
        "shapely==1.7.1",
        "pytiled-parser==1.5.3",
        "dataclasses; python_version < '3.7'",
    ],
    extras_require={
        "dev": [
            "pytest",
            "flake8",
            "mypy",
            "coverage",
            "coveralls",
            "pytest-mock",
            "pytest-cov",
            "sphinx",
            "sphinx-sitemap",
            "sphinx_rtd_theme",
            "sphinx_copybutton",
            "dirsync",
            "wheel",
            "numpy",
        ],
    },
    packages=find_namespace_packages(
        include=["arcade", "arcade.*"],
        exclude=[],
    ),
    python_requires=">=3.6",
    classifiers=[
        "Development Status :: 5 - Production/Stable",
        "Intended Audience :: Developers",
        "License :: OSI Approved :: MIT License",
        "Operating System :: OS Independent",
        "Programming Language :: Python",
        "Programming Language :: Python :: 3.6",
        "Programming Language :: Python :: 3.7",
        "Programming Language :: Python :: 3.8",
        "Programming Language :: Python :: 3.9",
        "Programming Language :: Python :: Implementation :: CPython",
        "Topic :: Software Development :: Libraries :: Python Modules",
    ],
    include_package_data=True,
    project_urls={
        "Documentation": "https://api.arcade.academy/",
        "Example Code": "https://api.arcade.academy/en/latest/examples/index.html",
        "Issue Tracker": "https://github.com/pythonarcade/arcade/issues",
        "Source": "https://github.com/pythonarcade/arcade",
        "On-line Book": "https://learn.arcade.academy",
    },
    version=VERSION,
)<|MERGE_RESOLUTION|>--- conflicted
+++ resolved
@@ -3,11 +3,6 @@
 
 from setuptools import find_namespace_packages, setup
 
-<<<<<<< HEAD
-required_python_version = ">=3.6"
-
-=======
->>>>>>> bf489c2e
 exec(open("arcade/version.py").read())
 
 
