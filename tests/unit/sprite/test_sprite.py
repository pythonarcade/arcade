"""
Strictly unit tests for the sprite class.
"""
import pytest as pytest

import arcade
from pyglet.math import Vec2

frame_counter = 0
SPRITE_TEXTURE_FEMALE_PERSON_IDLE = arcade.load_texture(":resources:images/animated_characters/female_person/femalePerson_idle.png")
SPRITE_TEXTURE_GOLD_COIN = arcade.load_texture(":resources:images/items/coinGold.png")


def test_velocity():
    """Test if change_x/y and velocity are in sync."""
    sprite = arcade.SpriteSolidColor(10, 10, color=arcade.color.WHITE)
    sprite.velocity = 1, 2
    assert sprite.velocity == (1, 2)
    assert sprite.change_x == 1
    assert sprite.change_y == 2
    sprite.change_x = 3
    sprite.change_y = 4
    assert sprite.velocity == (3, 4)


<<<<<<< HEAD
def test_sprite(window: arcade.Window):
    CHARACTER_SCALING = 0.5
    window.background_color = arcade.color.AMAZON
    window.clear()
    global frame_counter
    frame_counter = 0

    character_list = arcade.SpriteList()
    character_sprite = arcade.Sprite(":resources:images/animated_characters/female_person/femalePerson_idle.png", scale=CHARACTER_SCALING)
    character_sprite.center_x = 50
    character_sprite.center_y = 50
    character_sprite.change_x = 2
    character_sprite.change_y = 2
    character_list.append(character_sprite)

    character_sprite = arcade.Sprite(":resources:images/animated_characters/female_person/femalePerson_idle.png", scale=CHARACTER_SCALING)
    character_sprite.center_x = 150
    character_sprite.center_y = 50
    character_list.append(character_sprite)

    character_sprite = arcade.Sprite(":resources:images/animated_characters/female_person/femalePerson_idle.png", scale=CHARACTER_SCALING)
    character_sprite.center_x = 200
    character_sprite.center_y = 50
    character_sprite.angle = 45
    character_list.append(character_sprite)

    character_sprite = arcade.Sprite(":resources:images/animated_characters/female_person/femalePerson_idle.png", scale=CHARACTER_SCALING)
    character_sprite.center_x = 250
    character_sprite.center_y = 50
    character_sprite.angle = 90
    character_list.append(character_sprite)

    character_sprite = arcade.Sprite(":resources:images/animated_characters/female_person/femalePerson_idle.png", scale= CHARACTER_SCALING)
    character_sprite.center_x = 300
    character_sprite.center_y = 50
    character_sprite.angle = 180
    character_list.append(character_sprite)

    character_sprite = arcade.Sprite(":resources:images/animated_characters/female_person/femalePerson_idle.png", scale=CHARACTER_SCALING)
    character_sprite.center_x = 300
    character_sprite.center_y = 50
    character_sprite.angle = 90
    assert character_sprite.center_x == 300
    assert character_sprite.center_y == 50

    character_sprite.angle = 0
    assert character_sprite.center_x == 300
    assert character_sprite.center_y == 50

    character_list.append(character_sprite)

    coin_list = arcade.SpriteList()
    sprite = arcade.Sprite(":resources:images/items/coinGold.png", scale=CHARACTER_SCALING)
    sprite.position = (130, 130)
    sprite.angle = 90
    coin_list.append(sprite)

    individual_coin = arcade.Sprite(":resources:images/items/coinGold.png", scale=CHARACTER_SCALING)
    individual_coin.position = (230, 230)

    def on_draw():
        arcade.start_render()
        coin_list.draw()
        character_list.draw()
        assert arcade.get_pixel(150, 50) == (191, 121, 88)

        assert arcade.get_pixel(230, 230) == (59, 122, 87)
        individual_coin.draw()
        assert arcade.get_pixel(230, 230) == (255, 204, 0)

        # Test for coin scaling
        if frame_counter < 5:
            assert arcade.get_pixel(130, 150) == (59, 122, 87)
        else:
            assert arcade.get_pixel(130, 150) == (227, 182, 2)

    def update(delta_time):
        global frame_counter
        coin_list.update()
        character_list.update()

        frame_counter += 1
        if frame_counter == 5:
            character_list.pop()
            coin_list[0].scale = 2.0

        coin_hit_list = arcade.check_for_collision_with_list(character_sprite, coin_list)
        for coin in coin_hit_list:
            coin.kill()

    window.on_draw = on_draw
    window.update = update
    window.test(10)


def test_sprite_2(window):
    CHARACTER_SCALING = 1.0
    window.background_color = arcade.color.AMAZON

    sprite = arcade.Sprite(":resources:images/items/coinGold.png", scale=CHARACTER_SCALING)
    sprite.center_x = 50
    sprite.center_y = 50

    sprite_list = arcade.SpriteList()
    sprite_list.append(sprite)

    def on_draw():
        arcade.start_render()
        assert arcade.get_pixel(50, 50) == (59, 122, 87)
        sprite.draw()
        assert arcade.get_pixel(50, 50) == (255, 204, 0)

    window.on_draw = on_draw
    window.test(2)


@pytest.mark.parametrize('not_a_texture', [
    1, "not_a_texture", (1, 2, 3)
])
def test_sprite_texture_setter_raises_type_error_when_given_non_texture(not_a_texture):
    sprite = arcade.Sprite(":resources:images/items/coinGold.png", scale=1.0)
    with pytest.raises(TypeError):
        sprite.texture = not_a_texture


def test_sprite_sizes(window: arcade.Window):
    SIZE = 50
    SPACING = SIZE * 2
    ROW_SPACING = 100
    window.background_color = arcade.color.BLACK

    character_list = arcade.SpriteList()

    for i in range(7):
        my_width = SIZE
        my_height = SIZE + i * 3
        my_color = (i * 40, 0, 255)
        center_x = SPACING + (i * SPACING)
        center_y = ROW_SPACING
        character_sprite = arcade.SpriteSolidColor(my_width, my_height, color=my_color)
        character_sprite.center_x = center_x
        character_sprite.center_y = center_y
        character_list.append(character_sprite)

    for i in range(7):
        my_width = SIZE + i * 3
        my_height = SIZE
        my_color = (0, i * 40, 255)
        center_x = SPACING + (i * SPACING)
        center_y = ROW_SPACING * 2
        character_sprite = arcade.SpriteSolidColor(my_width, my_height, color=my_color)
        character_sprite.center_x = center_x
        character_sprite.center_y = center_y
        character_list.append(character_sprite)

    def on_draw():
        arcade.start_render()
        character_list.draw()

        for i in range(7):
            my_width = SIZE
            my_height = SIZE + i * 3
            my_color = (i * 40, 0, 255)
            center_x = SPACING + (i * SPACING)
            center_y = ROW_SPACING

            # Sample bottom
            pixel_color = arcade.get_pixel(center_x, center_y - (my_height // 2 - 4))
            assert pixel_color == my_color

            # Sample top
            pixel_color = arcade.get_pixel(center_x, center_y + (my_height // 2 - 4))
            assert pixel_color == my_color

            # Sample right
            pixel_color = arcade.get_pixel(center_x + (my_width // 2 - 4), center_y)
            assert pixel_color == my_color

        for i in range(7):
            my_width = SIZE + i * 3
            my_height = SIZE
            my_color = (0, i * 40, 255)
            center_x = SPACING + (i * SPACING)
            center_y = ROW_SPACING * 2

            # Sample bottom
            pixel_color = arcade.get_pixel(center_x, center_y - (my_height // 2 - 4))
            assert pixel_color == my_color

            # Sample top
            pixel_color = arcade.get_pixel(center_x, center_y + (my_height // 2 - 4))
            assert pixel_color == my_color

    window.on_draw = on_draw
    window.test()


def test_sprite_scale(window):
    CHARACTER_SCALING = 0.5
    window.background_color = arcade.color.AMAZON

    # ensure normal scaling works correctly
    gold_1 = arcade.Sprite(":resources:/images/items/gold_1.png")
    assert gold_1.scale == (1.0, 1.0)
    assert gold_1.width, gold_1.height == (64, 64)

    gold_1.scale = 2.0
    assert gold_1.scale == (2.0, 2.0)
    assert gold_1.width, gold_1.height == (128, 128)

    gold_1.scale = (x * 0.25 for x in gold_1.scale)
    assert gold_1.scale == (0.5, 0.5)
    assert gold_1.width, gold_1.height == (32, 32)

    # edge case: negative scale values are supported
    gold_1.scale = (x * -1 for x in gold_1.scale)
    assert gold_1.scale == (-0.5, -0.5)
    assert gold_1.width, gold_1.height == (-32, -32)

    # visual spot check
    character_list = arcade.SpriteList()
    character_sprite = arcade.Sprite(
        ":resources:images/animated_characters/female_person/femalePerson_idle.png",
        scale=CHARACTER_SCALING,
    )
    character_sprite.center_x = 150
    character_sprite.center_y = 150
    character_list.append(character_sprite)

    def on_draw():
        arcade.start_render()
        character_list.draw()

    def update(delta_time):
        character_sprite.scale = (x + 0.1 for x in gold_1.scale)

    window.on_draw = on_draw
    window.update = update
    window.test()


frame = 0

def test_sprite_removal(window):
    CHARACTER_SCALING = 0.5
    global frame
    frame = 0
    window.background_color = arcade.color.AMAZON

    character_list = arcade.SpriteList()

    sprite_1 = arcade.Sprite(":resources:images/animated_characters/female_person/femalePerson_idle.png", scale=CHARACTER_SCALING)
    sprite_1.center_x = 150
    sprite_1.center_y = 150
    character_list.append(sprite_1)

    sprite_2 = arcade.Sprite(":resources:images/animated_characters/female_person/femalePerson_idle.png", scale=CHARACTER_SCALING)
    sprite_2.center_x = 250
    sprite_2.center_y = 250
    character_list.append(sprite_2)

    sprite_3 = arcade.Sprite(":resources:images/animated_characters/female_person/femalePerson_idle.png", scale=CHARACTER_SCALING)
    sprite_3.center_x = 250
    sprite_3.center_y = 250
    character_list.append(sprite_3)


    def on_draw():
        arcade.start_render()
        character_list.draw()

    def update(delta_time):
        global frame
        frame += 1

        if frame == 3:
            sprite_2.remove_from_sprite_lists()

        if frame == 5:
            character_list.remove(sprite_3)

        if frame == 7:
            sprite_2.center_x += 5

        if frame == 9:
            sprite_3.center_x += 5

    window.on_draw = on_draw
    window.update = update
    window.test()


def test_sprite_circle(window):
    # TODO: Improve this
    sprite = arcade.SpriteCircle(50, arcade.color.RED)
    sprite = arcade.SpriteCircle(50, arcade.color.RED, soft=True)


=======
>>>>>>> 9ec913d6
def test_visible():
    sprite = arcade.Sprite(SPRITE_TEXTURE_FEMALE_PERSON_IDLE)

    # Default values
    assert sprite.alpha == 255
    assert sprite.visible is True

    # initialise alpha value
    sprite.alpha = 100
    assert sprite.alpha == 100

    # Make invisible
    sprite.visible = False
    assert sprite.visible is False
    assert sprite.alpha == 100

    # Make visible again
    sprite.visible = True
    assert sprite.visible is True
    assert sprite.alpha == 100


def test_set_size():
    """Test size property and relations to width, height, and scale."""
    sprite = arcade.Sprite(SPRITE_TEXTURE_FEMALE_PERSON_IDLE)
    assert sprite.size == (96, 128)
    assert sprite.width == 96
    assert sprite.height == 128
    assert sprite.scale == 1.0

    # Reduce to half width and height
    sprite.size = 48, 64
    assert sprite.size == (48, 64)
    assert sprite.width == 48
    assert sprite.height == 64
    assert sprite.scale == 0.5


@pytest.mark.parametrize('not_a_texture', [
    1, "not_a_texture", (1, 2, 3)
])
def test_sprite_texture_setter_raises_type_error_when_given_non_texture(not_a_texture):
    sprite = arcade.Sprite(SPRITE_TEXTURE_GOLD_COIN, scale=1.0)
    with pytest.raises(TypeError):
        sprite.texture = not_a_texture


def test_sprite_rgb_property_basics():
    sprite = arcade.Sprite(SPRITE_TEXTURE_FEMALE_PERSON_IDLE)

    # Initial multiply tint is white
    assert sprite.rgb == (255, 255, 255)

    # Values which are too short are not allowed
    with pytest.raises(ValueError):
        sprite.rgb = (1, 2)
    with pytest.raises(ValueError):
        sprite.rgb = (0,)

    # Nor are values which are too long
    with pytest.raises(ValueError):
        sprite.rgb = (100, 100, 100, 100, 100)

    # Test color setting + .rgb report when .visible == True
    sprite.rgb = (1, 3, 5, 7)
    assert sprite.color.r == 1
    assert sprite.color.g == 3
    assert sprite.color.b == 5
    assert sprite.rgb[0] == 1
    assert sprite.rgb[1] == 3
    assert sprite.rgb[2] == 5

    # Test alpha preservation
    assert sprite.color.a == 255
    assert sprite.alpha == 255

    # Test .rgb sets rgb channels when visible == False as with .color,
    # but also still preserves original alpha values.
    sprite.visible = False
    sprite.color = (9, 11, 13, 15)
    sprite.rgb = (17, 21, 23, 25)

    # Check the color channels
    assert sprite.color.r == 17
    assert sprite.color.g == 21
    assert sprite.color.b == 23
    assert sprite.rgb[0] == 17
    assert sprite.rgb[1] == 21
    assert sprite.rgb[2] == 23

    # Alpha preserved?
    assert sprite.color.a == 15
    assert sprite.alpha == 15


def test_sprite_scale_xy(window):
    sprite = arcade.SpriteSolidColor(20, 20, color=arcade.color.WHITE)

    # setting vector equivalent of previous scale doesn't change values
    sprite.scale = 1.0
<<<<<<< HEAD
    sprite.scale = (1.0, 1.0)
    assert sprite.scale == (1.0, 1.0)
    assert sprite.width, sprite.height == (20, 20)

    # setting scale_xy to identical values in each channel works
    sprite.scale = 2.0, 2.0
    assert sprite.scale == (2.0, 2.0)
    assert sprite.width, sprite.height == (40, 40)

    # setting scale_xy with x < y scale works correctly
    sprite.scale = 1.0, 4.0
    assert sprite.scale == (1.0, 4.0)
    assert sprite.scale_x == 1.0
    assert sprite.scale_y == 4.0
    assert sprite.width, sprite.height == (20, 80)

    # setting scale_xy with x > y scale works correctly
    sprite.scale = 5.0, 3.0
    assert sprite.scale == (5.0, 3.0)
    assert sprite.scale_x == 5.0
    assert sprite.scale_y == 3.0
=======
    sprite.scale_xy = (1.0, 1.0)
    assert sprite.scale == 1.0
    assert sprite.scale_xy == Vec2(1.0, 1.0)
    assert sprite.width, sprite.height == (20, 20)

    # setting scale_xy to identical values in each channel works
    sprite.scale_xy = 2.0, 2.0
    assert sprite.scale == 2.0
    assert sprite.scale_xy == Vec2(2.0, 2.0)
    assert sprite.width, sprite.height == (40, 40)

    # setting scale_xy with x < y scale works correctly
    sprite.scale_xy = 1.0, 4.0
    assert sprite.scale_xy == Vec2(1.0, 4.0)
    assert sprite.scale == 1.0
    assert sprite.width, sprite.height == (20, 80)

    # setting scale_xy with x > y scale works correctly
    sprite.scale_xy = 5.0, 3.0
    assert sprite.scale_xy == Vec2(5.0, 3.0)
    assert sprite.scale == 5.0
>>>>>>> 9ec913d6
    assert sprite.width, sprite.height == (100, 60)

    # edge case: setting scale_xy with x < 0 works correctly
    sprite.scale = -1.0, 1.0
    assert sprite.scale == (-1.0, 1.0)
    assert sprite.width == -20
    assert sprite.height == 20

    # edge case: setting scale_xy with y < 0 works correctly
    sprite.scale = (1.0, -1.0)
    assert sprite.scale_x == 1.0
    assert sprite.scale_y == -1.0
    assert sprite.width == 20
    assert sprite.height == -20

    # edge case: setting scale_xy with x < 0, y < 0 works correctly
    sprite.scale = (-1.0, -1.0)
    assert sprite.scale_x == -1.0
    assert sprite.scale_y == -1.0
    assert sprite.width == -20
    assert sprite.width == -20


def test_sprite_scale_resets_mismatched_xy_settings(window):
    sprite = arcade.SpriteSolidColor(20, 20, color=arcade.color.WHITE)

    # check if x dimension is properly reset
    sprite.scale = 3.0, 2.0
    sprite.scale = 2.0
<<<<<<< HEAD
    assert sprite.scale == (2.0, 2.0)
=======
    assert sprite.scale == 2.0
    assert sprite.scale_xy == Vec2(2.0, 2.0)
>>>>>>> 9ec913d6
    assert sprite.width == 40
    assert sprite.height == 40

    # check if y dimension is properly reset
    sprite.scale = 5.0, 3.0
    sprite.scale = 5.0
<<<<<<< HEAD
    assert sprite.scale_x == 5.0
    assert sprite.scale == (5.0, 5.0)
=======
    assert sprite.scale == 5.0
    assert sprite.scale_xy == Vec2(5.0, 5.0)
>>>>>>> 9ec913d6
    assert sprite.width == 100
    assert sprite.height == 100

    # check if both dimensions properly reset
    sprite.scale = 0.5, 4.0
    sprite.scale = 1.0
<<<<<<< HEAD
    assert sprite.scale_x == 1.0
    assert sprite.scale == (1.0, 1.0)
=======
    assert sprite.scale == 1.0
    assert sprite.scale_xy == Vec2(1.0, 1.0)
>>>>>>> 9ec913d6
    assert sprite.width == 20
    assert sprite.height == 20

    # edge case: setting negative values works
    sprite.scale = 0.5, 4.0
    sprite.scale = -1.0
<<<<<<< HEAD
    assert sprite.scale_x == -1.0
    assert sprite.scale == (-1.0, -1.0)
=======
    assert sprite.scale == -1.0
    assert sprite.scale_xy == Vec2(-1.0, -1.0)
>>>>>>> 9ec913d6
    assert sprite.width == -20
    assert sprite.height == -20

    # edge case: x scale < 0 is reset to positive
    sprite.scale = -1.0, 1.0
    sprite.scale = 2.0
<<<<<<< HEAD
    assert sprite.scale == (2.0, 2.0)
=======
    assert sprite.scale_xy == Vec2(2.0, 2.0)
>>>>>>> 9ec913d6
    assert sprite.width == 40
    assert sprite.height == 40

    # edge case: y scale < 0 is reset to positive
    sprite.scale = 1.0, -1.0
    sprite.scale = 2.0
<<<<<<< HEAD
    assert sprite.scale == (2.0, 2.0)
=======
    assert sprite.scale_xy == Vec2(2.0, 2.0)
>>>>>>> 9ec913d6
    assert sprite.width == 40
    assert sprite.height == 40

    # edge case: x < 0, y < 0 is reset to positive
    sprite.scale = -1.0, -1.0
    sprite.scale = 2.0
<<<<<<< HEAD
    assert sprite.scale == (2.0, 2.0)
=======
    assert sprite.scale_xy == Vec2(2.0, 2.0)
>>>>>>> 9ec913d6
    assert sprite.width == 40
    assert sprite.height == 40


# TODO: Possibly separate into a movement module
def test_strafe(window):
    """Test if strafe moves the sprite in the correct direction."""
    sprite = arcade.SpriteSolidColor(10, 10, color=arcade.color.WHITE)
    assert sprite.position == (0, 0)

    sprite.forward(2)
    assert sprite.position == (0, 2)

    sprite.reverse(2)
    assert sprite.position == (0, 0)

    sprite.strafe(2)
    pos = round(sprite.center_x, 2), round(sprite.center_y, 2)
    assert pos == (2, 0)

    sprite.strafe(-2)
    pos = round(sprite.center_x, 2), round(sprite.center_y, 2)
    assert pos == (0, 0)

    sprite.angle = 90
    sprite.strafe(2)
    pos = round(sprite.center_x, 2), round(sprite.center_y, 2)
    assert pos == (0.0, -2.0)


def test_rescale_relative_to_point(window):
    window_center = window.width // 2, window.height // 2
    window_center_x, window_center_y = window_center

    def sprite_64x64_at_position(x, y):
        return arcade.Sprite(
            ":resources:images/items/gold_1.png",
            center_x=x,
            center_y=y,
        )

    # case:
    #  1. sprite initial scale_xy == (1.0, 1.0) / scale == 1.0
    #  2. point is the origin in the lower left
    #  3. factor == 3.31
    # expected:
    #  1. sprite is 3.31 times further away from origin to upper right
    #  2. sprite is now 3.31 times larger
    sprite_1 = sprite_64x64_at_position(
        window_center_x + 50,
        window_center_y - 50
    )
    sprite_1.rescale_relative_to_point((0, 0), 3.31)
    assert sprite_1.scale == (3.31, 3.31)
    assert sprite_1.center_x == (window_center_x + 50) * 3.31
    assert sprite_1.center_y == (window_center_y - 50) * 3.31
    assert sprite_1.width == 64 * 3.31
    assert sprite_1.height == 64 * 3.31

    # case:
    #  1. sprite is offset from center
    #  2. initial scale_xy values are not equal
    #  3. factor == 2.0
    # result:
    #  1. sprite distance doubled
    #  2. sprite scale doubled
    sprite_2 = sprite_64x64_at_position(
        window_center_x + 10,
        window_center_y + 10
    )
    sprite_2.scale = (2.0, 1.0)
    sprite_2.rescale_relative_to_point(window_center, 2.0)
<<<<<<< HEAD
    assert sprite_2.scale == (4.0, 2.0)
=======
    assert sprite_2.scale == 4.0
    assert sprite_2.scale_xy == Vec2(4.0, 2.0)
>>>>>>> 9ec913d6
    assert sprite_2.center_x == window_center_x + 20
    assert sprite_2.center_y == window_center_y + 20
    assert sprite_2.width == 256
    assert sprite_2.height == 128

    # case:
    #  1. sprite is offset from center
    #  2. initial scale_xy values are not equal
    #  3. factor == 3.0
    # result:
    #  1. sprite distance tripled
    #  2. sprite scale tripled
    sprite_3 = sprite_64x64_at_position(
        window_center_x - 10,
        window_center_y - 10
    )
    sprite_3.scale = (0.5, 1.5)
    sprite_3.rescale_relative_to_point(window_center, 3.0)
<<<<<<< HEAD
    assert sprite_3.scale == (1.5, 4.5)
=======
    assert sprite_3.scale_xy == Vec2(1.5, 4.5)
>>>>>>> 9ec913d6
    assert sprite_3.center_x == window_center_x - 30
    assert sprite_3.center_y == window_center_y - 30
    assert sprite_3.width == 96
    assert sprite_3.height == 288

    # edge case: point == sprite center, factor > 1
    # expected: sprite does not move, but scale and dimensions change
    sprite_4 = sprite_64x64_at_position(*window_center)
    sprite_4.rescale_relative_to_point(sprite_4.position, 2.0)
<<<<<<< HEAD
    assert sprite_4.scale == (2.0, 2.0)
=======
    assert sprite_4.scale == 2.0
    assert sprite_4.scale_xy == Vec2(2.0, 2.0)
>>>>>>> 9ec913d6
    assert sprite_4.center_x == window_center_x
    assert sprite_4.center_y == window_center_y
    assert sprite_4.width == 128
    assert sprite_4.height == 128

    # edge case: point == sprite center, negative factor
    # expected : sprite doesn't move, but scale data doubled & negative
    sprite_5 = sprite_64x64_at_position(*window_center)
    sprite_5.rescale_relative_to_point(sprite_5.position, -2.0)
<<<<<<< HEAD
    assert sprite_5.scale == (-2.0, -2.0)
=======
    assert sprite_5.scale == -2.0
    assert sprite_5.scale_xy == Vec2(-2.0, -2.0)
>>>>>>> 9ec913d6
    assert sprite_5.center_x == window_center_x
    assert sprite_5.center_y == window_center_y
    assert sprite_5.width == -128
    assert sprite_5.height == -128

    # edge case: point != sprite center, factor == 1.0
    # expected : no movement or size change occurs
    sprite_6 = sprite_64x64_at_position(
        window_center_x - 81,
        window_center_y + 81
    )
    sprite_6.rescale_relative_to_point((50, 40), 1.0)
    assert sprite_6.scale == (1.0, 1.0)
    assert sprite_6.center_x == window_center_x - 81
    assert sprite_6.center_y == window_center_y + 81
    assert sprite_6.width == 64
    assert sprite_6.height == 64

    # edge case: point != sprite center, factor == 1.0
    # expected : no movement or size change occurs
    sprite_7 = sprite_64x64_at_position(
        window_center_x - 81,
        window_center_y + 81
    )
    sprite_7.rescale_relative_to_point((50, 40), 1.0)
    assert sprite_7.scale == (1.0, 1.0)
    assert sprite_7.center_x == window_center_x - 81
    assert sprite_7.center_y == window_center_y + 81
    assert sprite_7.width == 64
    assert sprite_7.height == 64

    # edge case: point != sprite center, negative factor
    # expected :
    #  1. sprite teleports to opposite side of point
    #  2. sprite has negative versions of scale data
    sprite_8 = sprite_64x64_at_position(
        window_center_x - 81,
        window_center_y + 81
    )
    sprite_8.rescale_relative_to_point(window_center, -1.0)
    assert sprite_8.scale == (-1.0, -1.0)
    assert sprite_8.center_x == window_center_x + 81
    assert sprite_8.center_y == window_center_y - 81
    assert sprite_8.width == -64
    assert sprite_8.height == -64


def test_rescale_xy_relative_to_point(window):
    window_center = window.width // 2, window.height // 2
    window_center_x, window_center_y = window_center

    def sprite_64x64_at_position(x, y):
        return arcade.Sprite(
            ":resources:images/items/gold_1.png",
            center_x=x, center_y=y
        )

    # sprite with initial _scale[0] == _scale[1] works with identical scale
    sprite_1 = sprite_64x64_at_position(
        window_center_x + 50,
        window_center_y - 50
    )
    sprite_1.rescale_xy_relative_to_point((0, 0), (3.31, 3.31))
<<<<<<< HEAD
    assert sprite_1.scale == (3.31, 3.31)
=======
    assert sprite_1.scale == 3.31
    assert sprite_1.scale_xy == Vec2(3.31, 3.31)
>>>>>>> 9ec913d6
    assert sprite_1.center_x == (window_center_x + 50) * 3.31
    assert sprite_1.center_y == (window_center_y - 50) * 3.31
    assert sprite_1.width == 64 * 3.31
    assert sprite_1.height == 64 * 3.31

    # sprite with x scale > y scale works correctly
    sprite_2 = sprite_64x64_at_position(
        window_center_x + 10,
        window_center_y + 10
    )
    sprite_2.scale = (2.0, 1.0)
    sprite_2.rescale_xy_relative_to_point(window_center, (2.0, 2.0))
<<<<<<< HEAD
    assert sprite_2.scale == (4.0, 2.0)
=======
    assert sprite_2.scale == 4.0
    assert sprite_2.scale_xy == Vec2(4.0, 2.0)
>>>>>>> 9ec913d6
    assert sprite_2.center_x == window_center_x + 20
    assert sprite_2.center_y == window_center_y + 20
    assert sprite_2.width == 256
    assert sprite_2.height == 128

    # sprite with y scale > x scale works correctly
    sprite_3 = sprite_64x64_at_position(
        window_center_x - 10,
        window_center_y - 10
    )
    sprite_3.scale = (0.5, 1.5)
    sprite_3.rescale_xy_relative_to_point(window_center, (3.0, 3.0))
<<<<<<< HEAD
    assert sprite_3.scale == (1.5, 4.5)
=======
    assert sprite_3.scale == 1.5
    assert sprite_3.scale_xy == Vec2(1.5, 4.5)
>>>>>>> 9ec913d6
    assert sprite_3.center_x == window_center_x - 30
    assert sprite_3.center_y == window_center_y - 30
    assert sprite_3.width == 96
    assert sprite_3.height == 288

    # edge case: point == sprite center, factor > 1
    # expected: sprite does not move, but scale and dimensions change
    sprite_4 = sprite_64x64_at_position(*window_center)
    sprite_4.rescale_xy_relative_to_point(sprite_4.position, (2.0, 2.0))
    assert sprite_4.scale == (2.0, 2.0)
    assert sprite_4.center_x == window_center_x
    assert sprite_4.center_y == window_center_y
    assert sprite_4.width == 128
    assert sprite_4.height == 128

    # edge case: point != sprite center, factor == 1.0
    # expected : no movement or size change occurs
    sprite_5 = sprite_64x64_at_position(
        window_center_x - 81,
        window_center_y + 81
    )
    sprite_5.rescale_xy_relative_to_point((50, 40), (1.0, 1.0))
    assert sprite_5.scale == (1.0, 1.0)
    assert sprite_5.center_x == window_center_x - 81
    assert sprite_5.center_y == window_center_y + 81
    assert sprite_5.width == 64
    assert sprite_5.height == 64

    # edge case: point == sprite center, negative factor
    # expected : sprite doesn't move, but scale, width, & height < 0
    sprite_6 = sprite_64x64_at_position(*window_center)
    sprite_6.rescale_xy_relative_to_point(sprite_6.position, (-2.0, -2.0))
<<<<<<< HEAD
    assert sprite_6.scale == (-2.0, -2.0)
=======
    assert sprite_6.scale == -2.0
    assert sprite_6.scale_xy == Vec2(-2.0, -2.0)
>>>>>>> 9ec913d6
    assert sprite_6.center_x == window_center_x
    assert sprite_6.center_y == window_center_y
    assert sprite_6.width == -128
    assert sprite_6.height == -128

    # edge case: point != sprite center, factor == 1.0
    # expected : no movement or size change occurs
    sprite_7 = sprite_64x64_at_position(
        window_center_x - 81,
        window_center_y + 81
    )
    sprite_7.rescale_xy_relative_to_point((50, 40), (1.0, 1.0))
    assert sprite_7.scale == (1.0, 1.0)
    assert sprite_7.center_x == window_center_x - 81
    assert sprite_7.center_y == window_center_y + 81
    assert sprite_7.width == 64
    assert sprite_7.height == 64<|MERGE_RESOLUTION|>--- conflicted
+++ resolved
@@ -23,307 +23,6 @@
     assert sprite.velocity == (3, 4)
 
 
-<<<<<<< HEAD
-def test_sprite(window: arcade.Window):
-    CHARACTER_SCALING = 0.5
-    window.background_color = arcade.color.AMAZON
-    window.clear()
-    global frame_counter
-    frame_counter = 0
-
-    character_list = arcade.SpriteList()
-    character_sprite = arcade.Sprite(":resources:images/animated_characters/female_person/femalePerson_idle.png", scale=CHARACTER_SCALING)
-    character_sprite.center_x = 50
-    character_sprite.center_y = 50
-    character_sprite.change_x = 2
-    character_sprite.change_y = 2
-    character_list.append(character_sprite)
-
-    character_sprite = arcade.Sprite(":resources:images/animated_characters/female_person/femalePerson_idle.png", scale=CHARACTER_SCALING)
-    character_sprite.center_x = 150
-    character_sprite.center_y = 50
-    character_list.append(character_sprite)
-
-    character_sprite = arcade.Sprite(":resources:images/animated_characters/female_person/femalePerson_idle.png", scale=CHARACTER_SCALING)
-    character_sprite.center_x = 200
-    character_sprite.center_y = 50
-    character_sprite.angle = 45
-    character_list.append(character_sprite)
-
-    character_sprite = arcade.Sprite(":resources:images/animated_characters/female_person/femalePerson_idle.png", scale=CHARACTER_SCALING)
-    character_sprite.center_x = 250
-    character_sprite.center_y = 50
-    character_sprite.angle = 90
-    character_list.append(character_sprite)
-
-    character_sprite = arcade.Sprite(":resources:images/animated_characters/female_person/femalePerson_idle.png", scale= CHARACTER_SCALING)
-    character_sprite.center_x = 300
-    character_sprite.center_y = 50
-    character_sprite.angle = 180
-    character_list.append(character_sprite)
-
-    character_sprite = arcade.Sprite(":resources:images/animated_characters/female_person/femalePerson_idle.png", scale=CHARACTER_SCALING)
-    character_sprite.center_x = 300
-    character_sprite.center_y = 50
-    character_sprite.angle = 90
-    assert character_sprite.center_x == 300
-    assert character_sprite.center_y == 50
-
-    character_sprite.angle = 0
-    assert character_sprite.center_x == 300
-    assert character_sprite.center_y == 50
-
-    character_list.append(character_sprite)
-
-    coin_list = arcade.SpriteList()
-    sprite = arcade.Sprite(":resources:images/items/coinGold.png", scale=CHARACTER_SCALING)
-    sprite.position = (130, 130)
-    sprite.angle = 90
-    coin_list.append(sprite)
-
-    individual_coin = arcade.Sprite(":resources:images/items/coinGold.png", scale=CHARACTER_SCALING)
-    individual_coin.position = (230, 230)
-
-    def on_draw():
-        arcade.start_render()
-        coin_list.draw()
-        character_list.draw()
-        assert arcade.get_pixel(150, 50) == (191, 121, 88)
-
-        assert arcade.get_pixel(230, 230) == (59, 122, 87)
-        individual_coin.draw()
-        assert arcade.get_pixel(230, 230) == (255, 204, 0)
-
-        # Test for coin scaling
-        if frame_counter < 5:
-            assert arcade.get_pixel(130, 150) == (59, 122, 87)
-        else:
-            assert arcade.get_pixel(130, 150) == (227, 182, 2)
-
-    def update(delta_time):
-        global frame_counter
-        coin_list.update()
-        character_list.update()
-
-        frame_counter += 1
-        if frame_counter == 5:
-            character_list.pop()
-            coin_list[0].scale = 2.0
-
-        coin_hit_list = arcade.check_for_collision_with_list(character_sprite, coin_list)
-        for coin in coin_hit_list:
-            coin.kill()
-
-    window.on_draw = on_draw
-    window.update = update
-    window.test(10)
-
-
-def test_sprite_2(window):
-    CHARACTER_SCALING = 1.0
-    window.background_color = arcade.color.AMAZON
-
-    sprite = arcade.Sprite(":resources:images/items/coinGold.png", scale=CHARACTER_SCALING)
-    sprite.center_x = 50
-    sprite.center_y = 50
-
-    sprite_list = arcade.SpriteList()
-    sprite_list.append(sprite)
-
-    def on_draw():
-        arcade.start_render()
-        assert arcade.get_pixel(50, 50) == (59, 122, 87)
-        sprite.draw()
-        assert arcade.get_pixel(50, 50) == (255, 204, 0)
-
-    window.on_draw = on_draw
-    window.test(2)
-
-
-@pytest.mark.parametrize('not_a_texture', [
-    1, "not_a_texture", (1, 2, 3)
-])
-def test_sprite_texture_setter_raises_type_error_when_given_non_texture(not_a_texture):
-    sprite = arcade.Sprite(":resources:images/items/coinGold.png", scale=1.0)
-    with pytest.raises(TypeError):
-        sprite.texture = not_a_texture
-
-
-def test_sprite_sizes(window: arcade.Window):
-    SIZE = 50
-    SPACING = SIZE * 2
-    ROW_SPACING = 100
-    window.background_color = arcade.color.BLACK
-
-    character_list = arcade.SpriteList()
-
-    for i in range(7):
-        my_width = SIZE
-        my_height = SIZE + i * 3
-        my_color = (i * 40, 0, 255)
-        center_x = SPACING + (i * SPACING)
-        center_y = ROW_SPACING
-        character_sprite = arcade.SpriteSolidColor(my_width, my_height, color=my_color)
-        character_sprite.center_x = center_x
-        character_sprite.center_y = center_y
-        character_list.append(character_sprite)
-
-    for i in range(7):
-        my_width = SIZE + i * 3
-        my_height = SIZE
-        my_color = (0, i * 40, 255)
-        center_x = SPACING + (i * SPACING)
-        center_y = ROW_SPACING * 2
-        character_sprite = arcade.SpriteSolidColor(my_width, my_height, color=my_color)
-        character_sprite.center_x = center_x
-        character_sprite.center_y = center_y
-        character_list.append(character_sprite)
-
-    def on_draw():
-        arcade.start_render()
-        character_list.draw()
-
-        for i in range(7):
-            my_width = SIZE
-            my_height = SIZE + i * 3
-            my_color = (i * 40, 0, 255)
-            center_x = SPACING + (i * SPACING)
-            center_y = ROW_SPACING
-
-            # Sample bottom
-            pixel_color = arcade.get_pixel(center_x, center_y - (my_height // 2 - 4))
-            assert pixel_color == my_color
-
-            # Sample top
-            pixel_color = arcade.get_pixel(center_x, center_y + (my_height // 2 - 4))
-            assert pixel_color == my_color
-
-            # Sample right
-            pixel_color = arcade.get_pixel(center_x + (my_width // 2 - 4), center_y)
-            assert pixel_color == my_color
-
-        for i in range(7):
-            my_width = SIZE + i * 3
-            my_height = SIZE
-            my_color = (0, i * 40, 255)
-            center_x = SPACING + (i * SPACING)
-            center_y = ROW_SPACING * 2
-
-            # Sample bottom
-            pixel_color = arcade.get_pixel(center_x, center_y - (my_height // 2 - 4))
-            assert pixel_color == my_color
-
-            # Sample top
-            pixel_color = arcade.get_pixel(center_x, center_y + (my_height // 2 - 4))
-            assert pixel_color == my_color
-
-    window.on_draw = on_draw
-    window.test()
-
-
-def test_sprite_scale(window):
-    CHARACTER_SCALING = 0.5
-    window.background_color = arcade.color.AMAZON
-
-    # ensure normal scaling works correctly
-    gold_1 = arcade.Sprite(":resources:/images/items/gold_1.png")
-    assert gold_1.scale == (1.0, 1.0)
-    assert gold_1.width, gold_1.height == (64, 64)
-
-    gold_1.scale = 2.0
-    assert gold_1.scale == (2.0, 2.0)
-    assert gold_1.width, gold_1.height == (128, 128)
-
-    gold_1.scale = (x * 0.25 for x in gold_1.scale)
-    assert gold_1.scale == (0.5, 0.5)
-    assert gold_1.width, gold_1.height == (32, 32)
-
-    # edge case: negative scale values are supported
-    gold_1.scale = (x * -1 for x in gold_1.scale)
-    assert gold_1.scale == (-0.5, -0.5)
-    assert gold_1.width, gold_1.height == (-32, -32)
-
-    # visual spot check
-    character_list = arcade.SpriteList()
-    character_sprite = arcade.Sprite(
-        ":resources:images/animated_characters/female_person/femalePerson_idle.png",
-        scale=CHARACTER_SCALING,
-    )
-    character_sprite.center_x = 150
-    character_sprite.center_y = 150
-    character_list.append(character_sprite)
-
-    def on_draw():
-        arcade.start_render()
-        character_list.draw()
-
-    def update(delta_time):
-        character_sprite.scale = (x + 0.1 for x in gold_1.scale)
-
-    window.on_draw = on_draw
-    window.update = update
-    window.test()
-
-
-frame = 0
-
-def test_sprite_removal(window):
-    CHARACTER_SCALING = 0.5
-    global frame
-    frame = 0
-    window.background_color = arcade.color.AMAZON
-
-    character_list = arcade.SpriteList()
-
-    sprite_1 = arcade.Sprite(":resources:images/animated_characters/female_person/femalePerson_idle.png", scale=CHARACTER_SCALING)
-    sprite_1.center_x = 150
-    sprite_1.center_y = 150
-    character_list.append(sprite_1)
-
-    sprite_2 = arcade.Sprite(":resources:images/animated_characters/female_person/femalePerson_idle.png", scale=CHARACTER_SCALING)
-    sprite_2.center_x = 250
-    sprite_2.center_y = 250
-    character_list.append(sprite_2)
-
-    sprite_3 = arcade.Sprite(":resources:images/animated_characters/female_person/femalePerson_idle.png", scale=CHARACTER_SCALING)
-    sprite_3.center_x = 250
-    sprite_3.center_y = 250
-    character_list.append(sprite_3)
-
-
-    def on_draw():
-        arcade.start_render()
-        character_list.draw()
-
-    def update(delta_time):
-        global frame
-        frame += 1
-
-        if frame == 3:
-            sprite_2.remove_from_sprite_lists()
-
-        if frame == 5:
-            character_list.remove(sprite_3)
-
-        if frame == 7:
-            sprite_2.center_x += 5
-
-        if frame == 9:
-            sprite_3.center_x += 5
-
-    window.on_draw = on_draw
-    window.update = update
-    window.test()
-
-
-def test_sprite_circle(window):
-    # TODO: Improve this
-    sprite = arcade.SpriteCircle(50, arcade.color.RED)
-    sprite = arcade.SpriteCircle(50, arcade.color.RED, soft=True)
-
-
-=======
->>>>>>> 9ec913d6
 def test_visible():
     sprite = arcade.Sprite(SPRITE_TEXTURE_FEMALE_PERSON_IDLE)
 
@@ -424,7 +123,6 @@
 
     # setting vector equivalent of previous scale doesn't change values
     sprite.scale = 1.0
-<<<<<<< HEAD
     sprite.scale = (1.0, 1.0)
     assert sprite.scale == (1.0, 1.0)
     assert sprite.width, sprite.height == (20, 20)
@@ -446,29 +144,6 @@
     assert sprite.scale == (5.0, 3.0)
     assert sprite.scale_x == 5.0
     assert sprite.scale_y == 3.0
-=======
-    sprite.scale_xy = (1.0, 1.0)
-    assert sprite.scale == 1.0
-    assert sprite.scale_xy == Vec2(1.0, 1.0)
-    assert sprite.width, sprite.height == (20, 20)
-
-    # setting scale_xy to identical values in each channel works
-    sprite.scale_xy = 2.0, 2.0
-    assert sprite.scale == 2.0
-    assert sprite.scale_xy == Vec2(2.0, 2.0)
-    assert sprite.width, sprite.height == (40, 40)
-
-    # setting scale_xy with x < y scale works correctly
-    sprite.scale_xy = 1.0, 4.0
-    assert sprite.scale_xy == Vec2(1.0, 4.0)
-    assert sprite.scale == 1.0
-    assert sprite.width, sprite.height == (20, 80)
-
-    # setting scale_xy with x > y scale works correctly
-    sprite.scale_xy = 5.0, 3.0
-    assert sprite.scale_xy == Vec2(5.0, 3.0)
-    assert sprite.scale == 5.0
->>>>>>> 9ec913d6
     assert sprite.width, sprite.height == (100, 60)
 
     # edge case: setting scale_xy with x < 0 works correctly
@@ -498,84 +173,52 @@
     # check if x dimension is properly reset
     sprite.scale = 3.0, 2.0
     sprite.scale = 2.0
-<<<<<<< HEAD
     assert sprite.scale == (2.0, 2.0)
-=======
-    assert sprite.scale == 2.0
-    assert sprite.scale_xy == Vec2(2.0, 2.0)
->>>>>>> 9ec913d6
     assert sprite.width == 40
     assert sprite.height == 40
 
     # check if y dimension is properly reset
     sprite.scale = 5.0, 3.0
     sprite.scale = 5.0
-<<<<<<< HEAD
     assert sprite.scale_x == 5.0
     assert sprite.scale == (5.0, 5.0)
-=======
-    assert sprite.scale == 5.0
-    assert sprite.scale_xy == Vec2(5.0, 5.0)
->>>>>>> 9ec913d6
     assert sprite.width == 100
     assert sprite.height == 100
 
     # check if both dimensions properly reset
     sprite.scale = 0.5, 4.0
     sprite.scale = 1.0
-<<<<<<< HEAD
     assert sprite.scale_x == 1.0
     assert sprite.scale == (1.0, 1.0)
-=======
-    assert sprite.scale == 1.0
-    assert sprite.scale_xy == Vec2(1.0, 1.0)
->>>>>>> 9ec913d6
     assert sprite.width == 20
     assert sprite.height == 20
 
     # edge case: setting negative values works
     sprite.scale = 0.5, 4.0
     sprite.scale = -1.0
-<<<<<<< HEAD
     assert sprite.scale_x == -1.0
     assert sprite.scale == (-1.0, -1.0)
-=======
-    assert sprite.scale == -1.0
-    assert sprite.scale_xy == Vec2(-1.0, -1.0)
->>>>>>> 9ec913d6
     assert sprite.width == -20
     assert sprite.height == -20
 
     # edge case: x scale < 0 is reset to positive
     sprite.scale = -1.0, 1.0
     sprite.scale = 2.0
-<<<<<<< HEAD
     assert sprite.scale == (2.0, 2.0)
-=======
-    assert sprite.scale_xy == Vec2(2.0, 2.0)
->>>>>>> 9ec913d6
     assert sprite.width == 40
     assert sprite.height == 40
 
     # edge case: y scale < 0 is reset to positive
     sprite.scale = 1.0, -1.0
     sprite.scale = 2.0
-<<<<<<< HEAD
     assert sprite.scale == (2.0, 2.0)
-=======
-    assert sprite.scale_xy == Vec2(2.0, 2.0)
->>>>>>> 9ec913d6
     assert sprite.width == 40
     assert sprite.height == 40
 
     # edge case: x < 0, y < 0 is reset to positive
     sprite.scale = -1.0, -1.0
     sprite.scale = 2.0
-<<<<<<< HEAD
     assert sprite.scale == (2.0, 2.0)
-=======
-    assert sprite.scale_xy == Vec2(2.0, 2.0)
->>>>>>> 9ec913d6
     assert sprite.width == 40
     assert sprite.height == 40
 
@@ -648,12 +291,7 @@
     )
     sprite_2.scale = (2.0, 1.0)
     sprite_2.rescale_relative_to_point(window_center, 2.0)
-<<<<<<< HEAD
     assert sprite_2.scale == (4.0, 2.0)
-=======
-    assert sprite_2.scale == 4.0
-    assert sprite_2.scale_xy == Vec2(4.0, 2.0)
->>>>>>> 9ec913d6
     assert sprite_2.center_x == window_center_x + 20
     assert sprite_2.center_y == window_center_y + 20
     assert sprite_2.width == 256
@@ -672,11 +310,7 @@
     )
     sprite_3.scale = (0.5, 1.5)
     sprite_3.rescale_relative_to_point(window_center, 3.0)
-<<<<<<< HEAD
     assert sprite_3.scale == (1.5, 4.5)
-=======
-    assert sprite_3.scale_xy == Vec2(1.5, 4.5)
->>>>>>> 9ec913d6
     assert sprite_3.center_x == window_center_x - 30
     assert sprite_3.center_y == window_center_y - 30
     assert sprite_3.width == 96
@@ -686,12 +320,7 @@
     # expected: sprite does not move, but scale and dimensions change
     sprite_4 = sprite_64x64_at_position(*window_center)
     sprite_4.rescale_relative_to_point(sprite_4.position, 2.0)
-<<<<<<< HEAD
     assert sprite_4.scale == (2.0, 2.0)
-=======
-    assert sprite_4.scale == 2.0
-    assert sprite_4.scale_xy == Vec2(2.0, 2.0)
->>>>>>> 9ec913d6
     assert sprite_4.center_x == window_center_x
     assert sprite_4.center_y == window_center_y
     assert sprite_4.width == 128
@@ -701,12 +330,7 @@
     # expected : sprite doesn't move, but scale data doubled & negative
     sprite_5 = sprite_64x64_at_position(*window_center)
     sprite_5.rescale_relative_to_point(sprite_5.position, -2.0)
-<<<<<<< HEAD
     assert sprite_5.scale == (-2.0, -2.0)
-=======
-    assert sprite_5.scale == -2.0
-    assert sprite_5.scale_xy == Vec2(-2.0, -2.0)
->>>>>>> 9ec913d6
     assert sprite_5.center_x == window_center_x
     assert sprite_5.center_y == window_center_y
     assert sprite_5.width == -128
@@ -770,12 +394,7 @@
         window_center_y - 50
     )
     sprite_1.rescale_xy_relative_to_point((0, 0), (3.31, 3.31))
-<<<<<<< HEAD
     assert sprite_1.scale == (3.31, 3.31)
-=======
-    assert sprite_1.scale == 3.31
-    assert sprite_1.scale_xy == Vec2(3.31, 3.31)
->>>>>>> 9ec913d6
     assert sprite_1.center_x == (window_center_x + 50) * 3.31
     assert sprite_1.center_y == (window_center_y - 50) * 3.31
     assert sprite_1.width == 64 * 3.31
@@ -788,12 +407,7 @@
     )
     sprite_2.scale = (2.0, 1.0)
     sprite_2.rescale_xy_relative_to_point(window_center, (2.0, 2.0))
-<<<<<<< HEAD
     assert sprite_2.scale == (4.0, 2.0)
-=======
-    assert sprite_2.scale == 4.0
-    assert sprite_2.scale_xy == Vec2(4.0, 2.0)
->>>>>>> 9ec913d6
     assert sprite_2.center_x == window_center_x + 20
     assert sprite_2.center_y == window_center_y + 20
     assert sprite_2.width == 256
@@ -806,12 +420,7 @@
     )
     sprite_3.scale = (0.5, 1.5)
     sprite_3.rescale_xy_relative_to_point(window_center, (3.0, 3.0))
-<<<<<<< HEAD
     assert sprite_3.scale == (1.5, 4.5)
-=======
-    assert sprite_3.scale == 1.5
-    assert sprite_3.scale_xy == Vec2(1.5, 4.5)
->>>>>>> 9ec913d6
     assert sprite_3.center_x == window_center_x - 30
     assert sprite_3.center_y == window_center_y - 30
     assert sprite_3.width == 96
@@ -844,12 +453,7 @@
     # expected : sprite doesn't move, but scale, width, & height < 0
     sprite_6 = sprite_64x64_at_position(*window_center)
     sprite_6.rescale_xy_relative_to_point(sprite_6.position, (-2.0, -2.0))
-<<<<<<< HEAD
     assert sprite_6.scale == (-2.0, -2.0)
-=======
-    assert sprite_6.scale == -2.0
-    assert sprite_6.scale_xy == Vec2(-2.0, -2.0)
->>>>>>> 9ec913d6
     assert sprite_6.center_x == window_center_x
     assert sprite_6.center_y == window_center_y
     assert sprite_6.width == -128
