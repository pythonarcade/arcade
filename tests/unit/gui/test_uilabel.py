--- conflicted
+++ resolved
@@ -103,7 +103,6 @@
     label.parent.trigger_render.assert_not_called()
 
 
-<<<<<<< HEAD
 def test_size_hint_contains_border_and_updated(window):
     label = UILabel(text="Example")
 
@@ -120,7 +119,8 @@
 
     label.with_padding(all=3)
     assert label.size_hint_min == (size_hint_min[0] + 6, size_hint_min[1] + 6)
-=======
+
+    
 def test_uilabel_automatically_fit_content(uimanager):
     label = UILabel(text="First Text")
     uimanager.add(label)
@@ -130,4 +130,3 @@
     uimanager.execute_layout()
 
     assert label.rect.width > start_width
->>>>>>> 7140540e
