import pytest
from pytest import fixture

<<<<<<< HEAD
from . import MockButton, TestUIManager, TestUILayoutManager


class MockWindow(EventDispatcher):
    def __init__(self):
        self.register_event_type("on_draw")
        self.register_event_type("on_mouse_drag")
        self.register_event_type("on_mouse_motion")
        self.register_event_type("on_mouse_press")
        self.register_event_type("on_mouse_release")
        self.register_event_type("on_mouse_scroll")
        self.register_event_type("on_key_press")
        self.register_event_type("on_key_release")
        self.register_event_type("on_update")
        self.register_event_type("on_resize")
        self.register_event_type("on_text")
        self.register_event_type("on_text_motion")
        self.register_event_type("on_text_motion_select")
=======
import arcade
from . import MockHolder, MockButton, TestUIManager


@fixture()
def draw_commands():
    """
    Decorator

    Mocks all 'arcade.draw_...' methods and injects a holder with mocks
    """
    import arcade
    to_patch = [attr for attr in dir(arcade) if attr.startswith('draw_')]
    holder = MockHolder()

    with ExitStack() as stack:
        for method in to_patch:
            holder[method] = stack.enter_context(patch(f'arcade.{method}'))

        yield holder
>>>>>>> 863a895f


@pytest.fixture
def window():
    window = arcade.Window(title='ARCADE_GUI')
    yield window
    window.close()



@fixture
def mock_mng(window):
    ui_manager = TestUIManager(window)
    yield ui_manager
    ui_manager.unregister_handlers()


@pytest.fixture()
def mock_layout_mng(window):
    ui_manager = TestUILayoutManager(window)
    yield ui_manager
    ui_manager.unregister_handlers()


@pytest.fixture()
def mock_button() -> MockButton:
    return MockButton(center_x=50, center_y=50, width=40, height=40)


# provide same fixture twice, in case we need a second button
mock_button2 = mock_button<|MERGE_RESOLUTION|>--- conflicted
+++ resolved
@@ -1,7 +1,8 @@
 import pytest
 from pytest import fixture
-
-<<<<<<< HEAD
+import arcade
+from pyglet.window import EventDispatcher
+from . import MockHolder, MockButton, TestUIManager
 from . import MockButton, TestUIManager, TestUILayoutManager
 
 
@@ -20,9 +21,6 @@
         self.register_event_type("on_text")
         self.register_event_type("on_text_motion")
         self.register_event_type("on_text_motion_select")
-=======
-import arcade
-from . import MockHolder, MockButton, TestUIManager
 
 
 @fixture()
@@ -41,7 +39,6 @@
             holder[method] = stack.enter_context(patch(f'arcade.{method}'))
 
         yield holder
->>>>>>> 863a895f
 
 
 @pytest.fixture
