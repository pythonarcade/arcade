from typing import Optional, Tuple, Generator, TYPE_CHECKING
from typing_extensions import Self
from contextlib import contextmanager

from math import tan, radians
<<<<<<< HEAD
from pyglet.math import Mat4, Vec3

from arcade.camera.data_types import Projector, CameraData, PerspectiveProjectionData
from arcade.camera.projection_functions import (
    generate_view_matrix,
    generate_perspective_matrix,
    project_perspective,
    unproject_perspective
)
=======
from pyglet.math import Mat4, Vec4

from arcade.camera.data_types import Projector, CameraData, PerspectiveProjectionData
from arcade.camera.projection_functions import generate_view_matrix, generate_perspective_matrix
>>>>>>> 66ee3b9c

from arcade.window_commands import get_window
if TYPE_CHECKING:
    from arcade import Window


__all__ = ("PerspectiveProjector",)


class PerspectiveProjector(Projector):
    """
    The simplest from of a perspective camera.
    Using ViewData and PerspectiveProjectionData PoDs (Pack of Data)
    it generates the correct projection and view matrices. It also
    provides methods and a context manager for using the matrices in
    glsl shaders.

    This class provides no methods for manipulating the PoDs.

    The current implementation will recreate the view and
    projection matrices every time the camera is used.
    If used every frame or multiple times per frame this may
    be inefficient. If you suspect this is causing slowdowns
    profile before optimizing with a dirty value check.

    Initialize a Projector which produces a perspective projection matrix using
    a CameraData and PerspectiveProjectionData PoDs.

    :param window: The window to bind the camera to. Defaults to the currently active camera.
    :param view: The CameraData PoD. contains the viewport, position, up, forward, and zoom.
    :param projection: The PerspectiveProjectionData PoD.
                contains the field of view, aspect ratio, and then near and far planes.
    """

    def __init__(self, *,
                 window: Optional["Window"] = None,
                 view: Optional[CameraData] = None,
                 projection: Optional[PerspectiveProjectionData] = None):
        self._window: "Window" = window or get_window()

        self._view = view or CameraData(  # Viewport
            (self._window.width / 2, self._window.height / 2, 0),  # Position
            (0.0, 1.0, 0.0),  # Up
            (0.0, 0.0, -1.0),  # Forward
            1.0  # Zoom
        )

        self._projection = projection or PerspectiveProjectionData(
            self._window.width / self._window.height,  # Aspect
            60,  # Field of View,
            0.01, 100.0,  # near, # far
            (0, 0, self._window.width, self._window.height)  # Viewport
        )

    @property
    def view(self) -> CameraData:
        """
        The CameraData. Is a read only property.
        """
        return self._view

    @property
    def projection(self) -> PerspectiveProjectionData:
        """
        The OrthographicProjectionData. Is a read only property.
        """
        return self._projection

    def generate_projection_matrix(self) -> Mat4:
        """
        alias of arcade.camera.get_perspective_matrix method
        """
        return generate_perspective_matrix(self._projection, self._view.zoom)

    def generate_view_matrix(self) -> Mat4:
        """
        alias of arcade.camera.get_view_matrix method
        """
        return generate_view_matrix(self._view)

    @contextmanager
    def activate(self) -> Generator[Self, None, None]:
        """Set this camera as the current one, then undo it after.

        This method is a :ref+external:`context manager <context-managers>`
        you can use inside ``with`` blocks. Using it this way guarantees
        that the old camera and its settings will be restored, even if an
        exception occurs:

        .. code-block:: python

           # Despite an Exception, the previous camera and its settings
           # will be restored at the end of the with block below:
           with projector_instance.activate():
                sprite_list.draw()
                _ = 1 / 0  # Guaranteed ZeroDivisionError

        """
        previous_projector = self._window.current_camera
        try:
            self.use()
            yield self
        finally:
            previous_projector.use()

    def use(self) -> None:
        """
        Sets the active camera to this object.
        Then generates the view and projection matrices.
        Finally, the gl context viewport is set, as well as the projection and view matrices.
        """

        self._window.current_camera = self

        _projection = generate_perspective_matrix(self._projection, self._view.zoom)
        _view = generate_view_matrix(self._view)

        self._window.ctx.viewport = self._projection.viewport
        self._window.projection = _projection
        self._window.view = _view

    def project(self, world_coordinate: Tuple[float, ...]) -> Tuple[float, float]:
        """
        Take a Vec2 or Vec3 of coordinates and return the related screen coordinate
        """
        if len(world_coordinate) < 2:
            z = (0.5 * self._projection.viewport[3] / tan(
                radians(0.5 * self._projection.fov / self._view.zoom)))
        else:
            z = world_coordinate[2]
        x, y = world_coordinate[0], world_coordinate[1]
<<<<<<< HEAD

        _projection = generate_perspective_matrix(self._projection, self._view.zoom)
        _view = generate_view_matrix(self._view)

        pos = project_perspective(
            Vec3(x, y, z),
            self._projection.viewport,
            _view, _projection
        )

        return pos.x, pos.y
=======

        viewport = self._projection.viewport

        world_position = Vec4(x, y, z, 1.0)

        _projection = generate_perspective_matrix(self._projection, self._view.zoom)
        _view = generate_view_matrix(self._view)

        semi_projected_position = _projection @ _view @ world_position
        div_val = semi_projected_position.w

        projected_x = semi_projected_position.x / div_val
        projected_y = semi_projected_position.y / div_val

        screen_coordinate_x = viewport[0] + (0.5 * projected_x + 0.5) * viewport[2]
        screen_coordinate_y = viewport[1] + (0.5 * projected_y + 0.5) * viewport[3]

        return screen_coordinate_x, screen_coordinate_y
>>>>>>> 66ee3b9c

    def unproject(self,
            screen_coordinate: Tuple[float, float],
            depth: Optional[float] = None) -> Tuple[float, float, float]:
        """
        Take in a pixel coordinate from within
        the range of the window size and returns
        the world space coordinates.

        Essentially reverses the effects of the projector.

        Args:
            screen_coordinate: A 2D position in pixels from the bottom left of the screen.
                               This should ALWAYS be in the range of 0.0 - screen size.
            depth: The depth of the query
        Returns:
            A 3D vector in world space.
        """
        depth = depth or (0.5 * self._projection.viewport[3] / tan(
            radians(0.5 * self._projection.fov / self._view.zoom)))

        _projection = generate_perspective_matrix(self._projection, self._view.zoom)
        _view = generate_view_matrix(self._view)

<<<<<<< HEAD
        pos = unproject_perspective(
            screen_coordinate, self.projection.viewport,
            _view, _projection,
            depth
        )
        return pos.x, pos.y, pos.z

=======
        screen_x *= depth
        screen_y *= depth

        projected_position = Vec4(screen_x, screen_y, 1.0, 1.0)

        _projection = ~generate_perspective_matrix(self._projection, self._view.zoom)
        view_position = _projection @ projected_position
        _view = ~generate_view_matrix(self._view)
        world_position = _view @ Vec4(view_position.x, view_position.y, depth, 1.0)

        return world_position.x, world_position.y, world_position.z

>>>>>>> 66ee3b9c
    def map_screen_to_world_coordinate(
            self,
            screen_coordinate: Tuple[float, float],
            depth: Optional[float] = None) -> Tuple[float, float, float]:
        """
        Alias of PerspectiveProjector.unproject() for typing.
        """
        return self.unproject(screen_coordinate, depth)
<|MERGE_RESOLUTION|>--- conflicted
+++ resolved
@@ -3,7 +3,6 @@
 from contextlib import contextmanager
 
 from math import tan, radians
-<<<<<<< HEAD
 from pyglet.math import Mat4, Vec3
 
 from arcade.camera.data_types import Projector, CameraData, PerspectiveProjectionData
@@ -13,12 +12,6 @@
     project_perspective,
     unproject_perspective
 )
-=======
-from pyglet.math import Mat4, Vec4
-
-from arcade.camera.data_types import Projector, CameraData, PerspectiveProjectionData
-from arcade.camera.projection_functions import generate_view_matrix, generate_perspective_matrix
->>>>>>> 66ee3b9c
 
 from arcade.window_commands import get_window
 if TYPE_CHECKING:
@@ -150,7 +143,6 @@
         else:
             z = world_coordinate[2]
         x, y = world_coordinate[0], world_coordinate[1]
-<<<<<<< HEAD
 
         _projection = generate_perspective_matrix(self._projection, self._view.zoom)
         _view = generate_view_matrix(self._view)
@@ -162,26 +154,6 @@
         )
 
         return pos.x, pos.y
-=======
-
-        viewport = self._projection.viewport
-
-        world_position = Vec4(x, y, z, 1.0)
-
-        _projection = generate_perspective_matrix(self._projection, self._view.zoom)
-        _view = generate_view_matrix(self._view)
-
-        semi_projected_position = _projection @ _view @ world_position
-        div_val = semi_projected_position.w
-
-        projected_x = semi_projected_position.x / div_val
-        projected_y = semi_projected_position.y / div_val
-
-        screen_coordinate_x = viewport[0] + (0.5 * projected_x + 0.5) * viewport[2]
-        screen_coordinate_y = viewport[1] + (0.5 * projected_y + 0.5) * viewport[3]
-
-        return screen_coordinate_x, screen_coordinate_y
->>>>>>> 66ee3b9c
 
     def unproject(self,
             screen_coordinate: Tuple[float, float],
@@ -206,7 +178,6 @@
         _projection = generate_perspective_matrix(self._projection, self._view.zoom)
         _view = generate_view_matrix(self._view)
 
-<<<<<<< HEAD
         pos = unproject_perspective(
             screen_coordinate, self.projection.viewport,
             _view, _projection,
@@ -214,20 +185,6 @@
         )
         return pos.x, pos.y, pos.z
 
-=======
-        screen_x *= depth
-        screen_y *= depth
-
-        projected_position = Vec4(screen_x, screen_y, 1.0, 1.0)
-
-        _projection = ~generate_perspective_matrix(self._projection, self._view.zoom)
-        view_position = _projection @ projected_position
-        _view = ~generate_view_matrix(self._view)
-        world_position = _view @ Vec4(view_position.x, view_position.y, depth, 1.0)
-
-        return world_position.x, world_position.y, world_position.z
-
->>>>>>> 66ee3b9c
     def map_screen_to_world_coordinate(
             self,
             screen_coordinate: Tuple[float, float],
@@ -235,4 +192,4 @@
         """
         Alias of PerspectiveProjector.unproject() for typing.
         """
-        return self.unproject(screen_coordinate, depth)
+        return self.unproject(screen_coordinate, depth)