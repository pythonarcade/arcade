"""
Arcade's version of the OpenGL Context.
Contains pre-loaded programs
"""
from pathlib import Path
from typing import Dict, Optional, Tuple, Union
from contextlib import contextmanager

import pyglet
from pyglet import gl
from pyglet.graphics.shader import UniformBufferObject
from PIL import Image

import arcade
from arcade.gl import BufferDescription, Context
from arcade.gl.compute_shader import ComputeShader
from arcade.gl.program import Program
from arcade.gl.texture import Texture
from arcade.gl.vertex_array import Geometry
from pyglet.math import Mat4
from arcade.texture_atlas import TextureAtlas


class ArcadeContext(Context):
    """
    An OpenGL context implementation for Arcade with added custom features.
    This context is normally accessed thought :py:attr:`arcade.Window.ctx`.

    Pyglet users can use the base Context class and extend that as they please.

    **This is part of the low level rendering API in arcade
    and is mainly for more advanced usage**

    :param pyglet.window.Window window: The pyglet window
    :param str gc_mode: The garbage collection mode for opengl objects.
                        ``auto`` is just what we would expect in python
                        while ``context_gc`` (default) requires you to call ``Context.gc()``.
                        The latter can be useful when using multiple threads when
                        it's not clear what thread will gc the object.
    """

    atlas_size = 512, 512

    def __init__(self, window: pyglet.window.Window, gc_mode: str = "context_gc", gl_api: str = "gl"):

        super().__init__(window, gc_mode=gc_mode, gl_api=gl_api)

        # Enabled blending by default
        self.enable(self.BLEND)
        self.blend_func = self.BLEND_DEFAULT

        # Set up a default orthogonal projection for sprites and shapes
        self._window_block: UniformBufferObject = window.ubo
        self.bind_window_block()
        self.projection_2d = (
            0,
            self.screen.width,
            0,
            self.screen.height,
        )

        # --- Pre-load system shaders here ---
        # FIXME: These pre-created resources needs to be packaged nicely
        #        Just having them globally in the context is probably not a good idea
        self.line_vertex_shader: Program = self.load_program(
            vertex_shader=":resources:shaders/shapes/line/line_vertex_shader_vs.glsl",
            fragment_shader=":resources:shaders/shapes/line/line_vertex_shader_fs.glsl",
        )
        self.line_generic_with_colors_program: Program = self.load_program(
            vertex_shader=":resources:shaders/shapes/line/line_generic_with_colors_vs.glsl",
            fragment_shader=":resources:shaders/shapes/line/line_generic_with_colors_fs.glsl",
        )
        self.shape_element_list_program: Program = self.load_program(
            vertex_shader=":resources:shaders/shape_element_list_vs.glsl",
            fragment_shader=":resources:shaders/shape_element_list_fs.glsl",
        )
        # self.sprite_list_program = self.load_program(
        #     vertex_shader=':resources:shaders/sprites/sprite_list_instanced_vs.glsl',
        #     fragment_shader=':resources:shaders/sprites/sprite_list_instanced_fs.glsl',
        # )
        self.sprite_list_program_no_cull: Program = self.load_program(
            vertex_shader=":resources:shaders/sprites/sprite_list_geometry_vs.glsl",
            geometry_shader=":resources:shaders/sprites/sprite_list_geometry_no_cull_geo.glsl",
            fragment_shader=":resources:shaders/sprites/sprite_list_geometry_fs.glsl",
        )
        self.sprite_list_program_no_cull["sprite_texture"] = 0
        self.sprite_list_program_no_cull["uv_texture"] = 1

        self.sprite_list_program_cull: Program = self.load_program(
            vertex_shader=":resources:shaders/sprites/sprite_list_geometry_vs.glsl",
            geometry_shader=":resources:shaders/sprites/sprite_list_geometry_cull_geo.glsl",
            fragment_shader=":resources:shaders/sprites/sprite_list_geometry_fs.glsl",
        )
        self.sprite_list_program_cull["sprite_texture"] = 0
        self.sprite_list_program_cull["uv_texture"] = 1

        # Shapes
        self.shape_line_program: Program = self.load_program(
            vertex_shader=":resources:/shaders/shapes/line/unbuffered_vs.glsl",
            fragment_shader=":resources:/shaders/shapes/line/unbuffered_fs.glsl",
            geometry_shader=":resources:/shaders/shapes/line/unbuffered_geo.glsl",
        )
        self.shape_ellipse_filled_unbuffered_program: Program = self.load_program(
            vertex_shader=":resources:/shaders/shapes/ellipse/filled_unbuffered_vs.glsl",
            fragment_shader=":resources:/shaders/shapes/ellipse/filled_unbuffered_fs.glsl",
            geometry_shader=":resources:/shaders/shapes/ellipse/filled_unbuffered_geo.glsl",
        )
        self.shape_ellipse_outline_unbuffered_program: Program = self.load_program(
            vertex_shader=":resources:/shaders/shapes/ellipse/outline_unbuffered_vs.glsl",
            fragment_shader=":resources:/shaders/shapes/ellipse/outline_unbuffered_fs.glsl",
            geometry_shader=":resources:/shaders/shapes/ellipse/outline_unbuffered_geo.glsl",
        )
        self.shape_rectangle_filled_unbuffered_program = self.load_program(
            vertex_shader=":resources:/shaders/shapes/rectangle/filled_unbuffered_vs.glsl",
            fragment_shader=":resources:/shaders/shapes/rectangle/filled_unbuffered_fs.glsl",
            geometry_shader=":resources:/shaders/shapes/rectangle/filled_unbuffered_geo.glsl",
        )
        self.atlas_resize_program: Program = self.load_program(
            vertex_shader=":resources:/shaders/atlas/resize_vs.glsl",
            geometry_shader=":resources:/shaders/atlas/resize_gs.glsl",
            fragment_shader=":resources:/shaders/atlas/resize_fs.glsl",
        )
        self.atlas_resize_program["atlas_old"] = 0  # Configure texture channels
        self.atlas_resize_program["atlas_new"] = 1
        self.atlas_resize_program["texcoords_old"] = 2
        self.atlas_resize_program["texcoords_new"] = 3
        # SpriteList collision resources
        self.collision_detection_program = self.load_program(
            vertex_shader=":resources:shaders/collision/col_trans_vs.glsl",
            geometry_shader=":resources:shaders/collision/col_trans_gs.glsl",
        )
        self.collision_buffer = self.buffer(reserve=1024 * 4)
        self.collision_query = self.query(samples=False, time=False, primitives=True)

        # --- Pre-created geometry and buffers for unbuffered draw calls ----
        # FIXME: These pre-created resources needs to be packaged nicely
        #        Just having them globally in the context is probably not a good idea
        self.generic_draw_line_strip_color = self.buffer(reserve=4 * 1000)
        self.generic_draw_line_strip_vbo = self.buffer(reserve=8 * 1000)
        self.generic_draw_line_strip_geometry = self.geometry(
            [
                BufferDescription(self.generic_draw_line_strip_vbo, "2f", ["in_vert"]),
                BufferDescription(
                    self.generic_draw_line_strip_color,
                    "4f1",
                    ["in_color"],
                    normalized=["in_color"],
                ),
            ]
        )
        # Shape line(s)
        # Reserve space for 1000 lines (2f pos, 4f color)
        # TODO: Different version for buffered and unbuffered
        # TODO: Make round-robin buffers
        self.shape_line_buffer_pos = self.buffer(reserve=8 * 10)
        # self.shape_line_buffer_color = self.buffer(reserve=4 * 10)
        self.shape_line_geometry = self.geometry(
            [
                BufferDescription(self.shape_line_buffer_pos, "2f", ["in_vert"]),
                # BufferDescription(self.shape_line_buffer_color, '4f1', ['in_color'], normalized=['in_color'])
            ]
        )
        # ellipse/circle filled
        self.shape_ellipse_unbuffered_buffer = self.buffer(reserve=8)
        self.shape_ellipse_unbuffered_geometry: Geometry = self.geometry(
            [BufferDescription(self.shape_ellipse_unbuffered_buffer, "2f", ["in_vert"])]
        )
        # ellipse/circle outline
        self.shape_ellipse_outline_unbuffered_buffer = self.buffer(reserve=8)
        self.shape_ellipse_outline_unbuffered_geometry: Geometry = self.geometry(
            [
                BufferDescription(
                    self.shape_ellipse_outline_unbuffered_buffer, "2f", ["in_vert"]
                )
            ]
        )
        # rectangle filled
        self.shape_rectangle_filled_unbuffered_buffer = self.buffer(reserve=8)
        self.shape_rectangle_filled_unbuffered_geometry: Geometry = self.geometry(
            [
                BufferDescription(
                    self.shape_rectangle_filled_unbuffered_buffer, "2f", ["in_vert"]
                )
            ]
        )
        self.atlas_geometry: Geometry = self.geometry()

        self._atlas: Optional[TextureAtlas] = None
        # Global labels we modify in `arcade.draw_text`.
        # These multiple labels with different configurations are stored
        self.pyglet_label_cache: Dict[str, pyglet.text.Label] = {}

<<<<<<< HEAD
        self.active_program = None
=======
        # self.active_program = None
        self.point_size = 1.0
>>>>>>> 86b11c86

    def reset(self) -> None:
        """
        Reset context flags and other states.
        This is mostly used in unit testing.
        """
        self.screen.use(force=True)
        self.bind_window_block()
        # self.active_program = None
        arcade.set_viewport(0, self.window.width, 0, self.window.height)
        self.enable_only(self.BLEND)
        self.blend_func = self.BLEND_DEFAULT
        self.point_size = 1.0

    def bind_window_block(self) -> None:
        """
        Binds the projection and view uniform buffer object.
        This should always be bound to index 0 so all shaders
        have access to them.
        """
        gl.glBindBufferRange(
            gl.GL_UNIFORM_BUFFER,
            0,
            self._window_block.buffer.id,
            0,
            128,  # 32 x 32bit floats (two mat4)
        )

    @property
    def default_atlas(self) -> TextureAtlas:
        """
        The default texture atlas. This is created when arcade is initialized.
        All sprite lists will use use this atlas unless a different atlas
        is passed in the :py:class:`arcade.SpriteList` constructor.

        :type: TextureAtlas
        """
        if not self._atlas:
            # Create the default texture atlas
            # 8192 is a safe maximum size for textures in OpenGL 3.3
            # We might want to query the max limit, but this makes it consistent
            # across all OpenGL implementations.
            self._atlas = TextureAtlas(
                self.atlas_size, border=1, auto_resize=True, ctx=self,
            )

        return self._atlas

    @property
    def projection_2d(self) -> Tuple[float, float, float, float]:
        """Get or set the global orthogonal projection for arcade.

        This projection is used by sprites and shapes and is represented
        by four floats: ``(left, right, bottom, top)``

        :type: Tuple[float, float, float, float]
        """
        return self._projection_2d

    @projection_2d.setter
    def projection_2d(self, value: Tuple[float, float, float, float]):
        if not isinstance(value, tuple) or len(value) != 4:
            raise ValueError(
                f"projection must be a 4-component tuple, not {type(value)}: {value}"
            )

        self._projection_2d = value
        self._projection_2d_matrix = Mat4.orthogonal_projection(
            value[0], value[1], value[2], value[3], -100, 100,
        )
        self.window.projection = self._projection_2d_matrix

    @property
    def projection_2d_matrix(self) -> Mat4:
        """
        Get the current projection matrix.
        This 4x4 float32 matrix is calculated when setting :py:attr:`~arcade.ArcadeContext.projection_2d`.

        :type: pyglet.math.Mat4
        """
        return self._projection_2d_matrix

    @projection_2d_matrix.setter
    def projection_2d_matrix(self, value: Mat4):
        if not isinstance(value, Mat4):
            raise ValueError("projection_matrix must be a Mat4 object")

        self._projection_2d_matrix = value
        self.window.projection = self._projection_2d_matrix

    @contextmanager
    def pyglet_rendering(self):
        """
        Context manager for doing redering with pyglet
        ensuring context states are reverted. This
        affects things like blending.
        """
        blend_enabled = self.is_enabled(self.BLEND)
        try:
            yield
        finally:
            if blend_enabled:
                self.enable(self.BLEND)

    def load_program(
        self,
        *,
        vertex_shader: Union[str, Path],
        fragment_shader: Union[str, Path] = None,
        geometry_shader: Union[str, Path] = None,
        tess_control_shader: Union[str, Path] = None,
        tess_evaluation_shader: Union[str, Path] = None,
        defines: dict = None,
    ) -> Program:
        """Create a new program given a file names that contain the vertex shader and
        fragment shader. Note that fragment and geometry shader are optional for
        when transform shaders are loaded.

        This method also supports the ``:resources:`` prefix.
        It's recommended to use absolute paths, but not required.

        Example::

            # The most common use case if having a vertex and fragment shader
            program = window.ctx.load_program(
                vertex_shader="vert.glsl",
                fragment_shader="frag.glsl",
            )

        :param Union[str,pathlib.Path] vertex_shader: path to vertex shader
        :param Union[str,pathlib.Path] fragment_shader: path to fragment shader (optional)
        :param Union[str,pathlib.Path] geometry_shader: path to geometry shader (optional)
        :param dict defines: Substitute ``#define`` values in the source
        :param Union[str,pathlib.Path] tess_control_shader: Tessellation Control Shader
        :param Union[str,pathlib.Path] tess_evaluation_shader: Tessellation Evaluation Shader
        """
        from arcade.resources import resolve_resource_path

        vertex_shader_src = resolve_resource_path(vertex_shader).read_text()
        fragment_shader_src = None
        geometry_shader_src = None
        tess_control_src = None
        tess_evaluation_src = None

        if fragment_shader:
            fragment_shader_src = resolve_resource_path(fragment_shader).read_text()

        if geometry_shader:
            geometry_shader_src = resolve_resource_path(geometry_shader).read_text()

        if tess_control_shader and tess_evaluation_shader:
            tess_control_src = resolve_resource_path(tess_control_shader).read_text()
            tess_evaluation_src = resolve_resource_path(
                tess_evaluation_shader
            ).read_text()

        return self.program(
            vertex_shader=vertex_shader_src,
            fragment_shader=fragment_shader_src,
            geometry_shader=geometry_shader_src,
            tess_control_shader=tess_control_src,
            tess_evaluation_shader=tess_evaluation_src,
            defines=defines,
        )

    def load_compute_shader(self, path: Union[str, Path]) -> ComputeShader:
        """
        Loads a compute shader from file. This methods supports
        resource handles.

        Example::

            ctx.load_compute_shader(":shader:compute/do_work.glsl")

        :param Union[str,pathlib.Path] path: Path to texture
        """
        from arcade.resources import resolve_resource_path
        path = resolve_resource_path(path)
        return self.compute_shader(source=path.read_text())

    def load_texture(
        self,
        path: Union[str, Path],
        *,
        flip: bool = True,
        build_mipmaps: bool = False,
    ) -> Texture:
        """
        Loads and creates an OpenGL 2D texture.
        Currently all textures are converted to RGBA for simplicity.

        Example::

            # Load a texture in current working directory
            texture = window.ctx.load_texture("background.png")
            # Load a texture using Arcade resource handle
            texture = window.ctx.load_texture(":textures:background.png")

        :param Union[str,pathlib.Path] path: Path to texture
        :param bool flip: Flips the image upside down
        :param bool build_mipmaps: Build mipmaps for the texture
        """
        from arcade.resources import resolve_resource_path

        path = resolve_resource_path(path)

        image = Image.open(str(path))

        if flip:
            image = image.transpose(Image.FLIP_TOP_BOTTOM)

        texture = self.texture(
            image.size, components=4, data=image.convert("RGBA").tobytes()
        )
        image.close()

        if build_mipmaps:
            texture.build_mipmaps()

        return texture<|MERGE_RESOLUTION|>--- conflicted
+++ resolved
@@ -190,12 +190,8 @@
         # These multiple labels with different configurations are stored
         self.pyglet_label_cache: Dict[str, pyglet.text.Label] = {}
 
-<<<<<<< HEAD
-        self.active_program = None
-=======
         # self.active_program = None
         self.point_size = 1.0
->>>>>>> 86b11c86
 
     def reset(self) -> None:
         """
