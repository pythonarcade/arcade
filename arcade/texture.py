--- conflicted
+++ resolved
@@ -14,11 +14,9 @@
     lerp,
     RectList,
     Color,
-    get_four_byte_color,
     calculate_hit_box_points_simple,
     calculate_hit_box_points_detailed,
 )
-<<<<<<< HEAD
 from arcade.texture_transforms import (
     Transform,
     FlipLeftToRightTransform,
@@ -31,9 +29,7 @@
     get_shortest_transform,
 )
 from arcade.arcade_types import PointList
-=======
 from arcade.color import TRANSPARENT_BLACK
->>>>>>> 9815005a
 from arcade.resources import resolve_resource_path
 from arcade.cache.hit_box import HitBoxCache
 from arcade.cache.image import ImageCache
@@ -277,11 +273,7 @@
         """
         return Texture(
             name,
-<<<<<<< HEAD
-            image=PIL.Image.new("RGBA", size, get_four_byte_color(color)),
-=======
             image=PIL.Image.new("RGBA", size, TRANSPARENT_BLACK),
->>>>>>> 9815005a
             hit_box_algorithm=None,
         )
 
@@ -909,12 +901,7 @@
     name = name or build_cache_name(
         "circle_texture", diameter, color[0], color[1], color[2]
     )
-<<<<<<< HEAD
-    bg_color = (0, 0, 0, 0)  # fully transparent
-=======
-
     bg_color = TRANSPARENT_BLACK  # fully transparent
->>>>>>> 9815005a
     img = PIL.Image.new("RGBA", (diameter, diameter), bg_color)
     draw = PIL.ImageDraw.Draw(img)
     draw.ellipse((0, 0, diameter - 1, diameter - 1), fill=color)
