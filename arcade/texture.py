"""
Code related to working with textures.
"""
import logging
from typing import Callable, Dict, Optional, Tuple, List, Type, Union, TYPE_CHECKING
from pathlib import Path
# from weakref import WeakValueDictionary

import PIL.Image
import PIL.ImageOps
import PIL.ImageDraw

from arcade import (
    lerp,
    RectList,
    Color,
    get_four_byte_color,
    calculate_hit_box_points_simple,
    calculate_hit_box_points_detailed,
)
from arcade.texture_transforms import (
    Transform,
    FlipLeftToRightTransform,
    FlipTopToBottomTransform,
    Rotate90Transform,
    Rotate180Transform,
    Rotate270Transform,
    TransposeTransform,
    TransverseTransform,
    get_shortest_transform,
)
from arcade.arcade_types import PointList
from arcade.resources import resolve_resource_path
from arcade.cache.hit_box import HitBoxCache
from arcade.cache.image import ImageCache
from arcade.cache import build_cache_name

if TYPE_CHECKING:
    from arcade.sprite import Sprite
    from arcade.sprite_list import SpriteList

LOG = logging.getLogger(__name__)


class Texture:
    """
    An arcade.Texture is simply a wrapper for image data as a Pillow image
    and the hit box data for this image used in collision detection.
    Usually created by the :class:`load_texture` or :class:`load_textures` commands.

    :param str name: Globally unique name for this texture.
                     This is used internally for caching and texture atlas.
    :param PIL.Image.Image image: The image for this texture
    :param str hit_box_algorithm: One of None, 'None', 'Simple' or 'Detailed'. \
    Defaults to 'Simple'. Use 'Simple' for the :data:`PhysicsEngineSimple`, \
    :data:`PhysicsEnginePlatformer` \
    and 'Detailed' for the :data:`PymunkPhysicsEngine`.

        .. figure:: ../images/hit_box_algorithm_none.png
           :width: 40%

           hit_box_algorithm = "None"

        .. figure:: ../images/hit_box_algorithm_simple.png
           :width: 55%

           hit_box_algorithm = "Simple"

        .. figure:: ../images/hit_box_algorithm_detailed.png
           :width: 75%

           hit_box_algorithm = "Detailed"

    :param float hit_box_detail: Float, defaults to 4.5. Used with 'Detailed' to hit box
    :param PointList hit_box_points: List of points for the hit box (Optional).
                                     Completely overrides the hit box algorithm.
    """
    # cache: WeakValueDictionary[str, "Texture"] = WeakValueDictionary()
    cache: Dict[str, "Texture"] = dict()
    image_cache = ImageCache()
    hit_box_cache = HitBoxCache()

    _hit_box_funcs: Dict[str, Optional[Callable]] = {
        "default": calculate_hit_box_points_simple,
        "simple": calculate_hit_box_points_simple,
        "detailed": calculate_hit_box_points_detailed,
        "none": None,
    }

    def __init__(
        self,
        name: str,
<<<<<<< HEAD
        image: PIL.Image.Image = None,
        hit_box_algorithm: Optional[str] = "default",
=======
        image: Optional[PIL.Image.Image] = None,
        hit_box_algorithm: Optional[str] = "Simple",
>>>>>>> 3a4b8a90
        hit_box_detail: float = 4.5,
        hit_box_points: Optional[PointList] = None,
    ):
        if not isinstance(image, PIL.Image.Image):
            raise ValueError("A texture must have an image")

        self._name = name
        self._image = image
        # The order of the texture coordinates when mapping
        # to a sprite/quad. This order is changed when the
        # texture is flipped or rotated.
        self._vertex_order = 0, 1, 2, 3
        # List of transforms applied to this texture
        self._transforms: List[Type[Transform]] = []

        # Internal sprite stuff for drawing
        self._sprite: Optional[Sprite] = None
        self._sprite_list: Optional[SpriteList] = None

        self._hit_box_func: Optional[Callable] = None
        self._hit_box_algorithm: Optional[str] = hit_box_algorithm
        if self._hit_box_algorithm is not None and hit_box_points is None:
            if not isinstance(self._hit_box_algorithm, str):
                raise ValueError(
                    f"hit_box_algorithm must be a string or None, not {hit_box_algorithm}")

            self._hit_box_algorithm = self._hit_box_algorithm.lower()
            try:
                self._hit_box_func = self._hit_box_funcs[self._hit_box_algorithm]
            except KeyError:
                raise ValueError(
                    "hit_box_algorithm must be None or one of: {}".format(
                        ", ".join(str(v) for v in self._hit_box_funcs.keys())
                    ))
        self._hit_box_detail = hit_box_detail
        self._hit_box_points: PointList = hit_box_points or self._calculate_hit_box_points()

    @property
    def name(self) -> str:
        """
        The name of the texture (read only).

        :return: str 
        """
        return self._name

    @property
    def image(self) -> PIL.Image.Image:
        """
        The image of the texture (read only).

        :return: PIL.Image.Image 
        """
        return self._image

    @image.setter
    def image(self, image: PIL.Image.Image):
        """
        Set the image of the texture.

        .. warning::

            This is an advanced function. Be absolutely sure
            you know the consequences of changing the image.
            It can cause problems with the texture atlas and
            hit box points.

        :param PIL.Image.Image image: The image to set
        """
        self._image = image

    @property
    def width(self) -> int:
        """Width of the texture in pixels."""
        return self._image.width

    @property
    def height(self) -> int:
        """Height of the texture in pixels."""
        return self._image.height

    @property
    def size(self) -> Tuple[int, int]:
        """Width and height as a tuple"""
        return self._image.size

    @property
    def hit_box_points(self) -> PointList:
        """
        Get the hit box points for this texture.

        Custom hit box points must be supplied during texture creation
        and should ideally not be changed after creation.

        :return: PointList
        """
        if self._hit_box_points is None:
            self.calculate_hit_box_points()

        return self._hit_box_points

    @property
    def hit_box_algorithm(self) -> Optional[str]:
        """
        (read only) The algorithm used to calculate the hit box for this texture.
        """
        return self._hit_box_algorithm

    @classmethod
    def create_filled(cls, name: str, size: Tuple[int, int], color: Color) -> "Texture":
        """
        Create a filled texture. This is an alias for :py:meth:`create_empty`.

        :param str name: Name of the texture
        :param Tuple[int, int] size: Size of the texture
        :param Color color: Color of the texture
        :return: Texture 
        """
        return cls.create_empty(name, size, color)

    @classmethod
    def create_empty(
        cls,
        name: str,
        size: Tuple[int, int],
        color: Color = (0, 0, 0, 0),
    ) -> "Texture":
        """
        Create a texture with all pixels set to transparent black.

        The hit box of the returned Texture will be set to a rectangle
        with the dimensions in ``size`` because there is no non-blank
        pixel data to calculate a hit box.

        :param str name: The unique name for this texture
        :param Tuple[int,int] size: The xy size of the internal image

        This function has multiple uses, including:

            - Allocating space in texture atlases
            - Generating custom cached textures from component images

        The internal image can be altered with Pillow draw commands and
        then written/updated to a texture atlas. This works best for
        infrequent changes such as generating custom cached sprites.
        For frequent texture changes, you should instead render directly
        into the texture atlas.

        .. warning::

           If you plan to alter images using Pillow, read its
           documentation thoroughly! Some of the functions can have
           unexpected behavior.

           For example, if you want to draw one or more images that
           contain transparency onto a base image that also contains
           transparency, you will likely need to use
           `PIL.Image.alpha_composite`_ as part of your solution.
           Otherwise, blending may behave in unexpected ways.

           This is especially important for customizable characters.

        .. _PIL.Image.alpha_composite: https://pillow.readthedocs.io/en/stable/\
                                       reference/Image.html#PIL.Image.alpha_composite

        Be careful of your RAM usage when using this function. The
        Texture this method returns will have a new internal RGBA
        Pillow image which uses 4 bytes for every pixel in it.
        This will quickly add up if you create many large Textures.

        If you want to create more than one blank texture with the same
        dimensions, you can save CPU time and RAM by calling this
        function once, then passing the ``image`` attribute of the
        resulting Texture object to the class constructor for each
        additional blank Texture instance you would like to create.
        This can be especially helpful if you are creating multiple
        large Textures.

        """
        return Texture(
            name,
            image=PIL.Image.new("RGBA", size, get_four_byte_color(color)),
            hit_box_algorithm=None,
        )

    @classmethod
    def register_hit_box_algorithm(cls, name: str, func: Optional[Callable] = None) -> None:
        """
        Register a hit box function.

        Can also be used to change the default hit box algorithm.

        This function must be given a name such as the default
        "Simple" and "Detailed" ones. The supplied function must
        take a PIL image and an float value representing detail
        and return the hit box points.

        The names are case insensitive are stored in lowercase.

        Example::

            # A custom hit box function. Ideally it would inspect the image
            def my_hit_box_func(image: PIL.Image, detail: float):
                return ((0, 0), (0, 1), (1, 1), (1, 0))

            Texture.register_hit_box_algorithm("MyHitBoxAlgo", my_hit_box_func)

            # Change the default hit box algorithm to simple bounding box
            Texture.register_hit_box_algorithm("default", None)

        :param str name: Name of the hit box algorithm
        :param Callable func: Function to calculate hit box points
        """
        cls._hit_box_funcs[name.lower()] = func

    def remove_from_cache(self) -> None:
        """
        Remove this texture from the cache.

        :return: None
        """
        try:
            del self.cache[self._name]
        except KeyError:
            pass

    def flip_left_to_right(self) -> "Texture":
        """
        Flip the texture left to right / horizontally.

        This returns a new texture with the same image data, but
        has updated hit box data and a transform that will be
        applied to the image when it's drawn (GPU side).

        :return: Texture 
        """
        return self._new_texture_transformed(FlipLeftToRightTransform)

    def flip_top_to_bottom(self) -> "Texture":
        """
        Flip the texture top to bottom / vertically.

        This returns a new texture with the same image data, but
        has updated hit box data and a transform that will be
        applied to the image when it's drawn (GPU side).

        :return: Texture 
        """
        return self._new_texture_transformed(FlipTopToBottomTransform)

    def flip_diagonally(self) -> "Texture":
        """
        Returns a new texture that is flipped diagonally from this texture.
        This is an alias for :func:`transpose`.

        This returns a new texture with the same image data, but
        has updated hit box data and a transform that will be
        applied to the image when it's drawn (GPU side).

        :return: Texture 
        """
        return self.transpose()

    def transpose(self) -> "Texture":
        """
        Returns a new texture that is transposed from this texture.
        This flips the texture diagonally from lower right to upper left.

        This returns a new texture with the same image data, but
        has updated hit box data and a transform that will be
        applied to the image when it's drawn (GPU side).

        :return: Texture 
        """
        return self._new_texture_transformed(TransposeTransform)

    def transverse(self) -> "Texture":
        """
        Returns a new texture that is transverse from this texture.
        This flips the texture diagonally from lower left to upper right.

        This returns a new texture with the same image data, but
        has updated hit box data and a transform that will be
        applied to the image when it's drawn (GPU side).

        :return: Texture 
        """
        return self._new_texture_transformed(TransverseTransform)

    def rotate(self, count: int) -> "Texture":
        """
        Rotate the texture by a given number of 90 degree steps.

        This returns a new texture with the same image data, but
        has updated hit box data and a transform that will be
        applied to the image when it's drawn (GPU side).

        :param int count: Number of 90 degree steps to rotate.
        :return: Texture 
        """
        angles = [None, Rotate90Transform, Rotate180Transform, Rotate270Transform]
        count = count % 4
        transform = angles[count]
        if transform is None:
            return self
        return self._new_texture_transformed(transform)

    def crop(self, x: int, y: int, width: int, height: int) -> "Texture":
        """
        Create a new texture from a crop of this texture.

        :param int x: X position to start crop
        :param int y: Y position to start crop
        :param int width: Width of crop
        :param int height: Height of crop
        :return: Texture 
        """
        raise NotImplementedError()

    def _new_texture_transformed(self, transform: Type[Transform]) -> "Texture":
        """
        Create a new texture with the given transform applied.

        :param Transform transform: Transform to apply
        :return: New texture
        """
        points = transform.transform_hit_box_points(self._hit_box_points)
        texture = Texture(
            name=self._name,
            image=self._image,
            # Not relevant, but copy over the value
            hit_box_algorithm=self._hit_box_algorithm,
            hit_box_points=points,
        )
        texture._vertex_order = transform.transform_vertex_order(self._vertex_order)
        texture._transforms = get_shortest_transform(texture._vertex_order)
        return texture

    # ------------------------------------------------------------
    # Comparison and hash functions so textures can work with sets
    # A texture's uniqueness is simply based on the name
    # ------------------------------------------------------------
    def __hash__(self) -> int:
        return hash(self.name)

    def __eq__(self, other) -> bool:
        if other is None:
            return False
        if not isinstance(other, self.__class__):
            return False
        return self.name == other.name

    def __ne__(self, other) -> bool:
        if other is None:
            return True
        if not isinstance(other, self.__class__):
            return True
        return self.name != other.name

    def _calculate_hit_box_points(self):
        """
        Calculate the hit box points for this texture
        based on the configured hit box algorithm.
        This is usually done on texture creation
        or when the hit box points are requested the first time.
        """
        if self._hit_box_func:
            return self._hit_box_func(self._image, self._hit_box_detail)

        # Fall back to simple rectangle
        return (
            (-self._image.width / 2, -self._image.height / 2),
            (self._image.width / 2, -self._image.height / 2),
            (self._image.width / 2, self._image.height / 2),
            (-self._image.width / 2, self._image.height / 2),
        )

    def _create_cached_sprite(self):
        from arcade.sprite import Sprite
        from arcade.sprite_list import SpriteList

        if self._sprite is None:
            self._sprite = Sprite()
            self._sprite.texture = self
            self._sprite.textures = [self]

            self._sprite_list = SpriteList(capacity=1)
            self._sprite_list.append(self._sprite)

    def draw_sized(
        self,
        center_x: float,
        center_y: float,
        width: float,
        height: float,
        angle: float = 0.0,
        alpha: int = 255,
    ):
        """
        Draw a texture with a specific width and height.

        .. warning:: This is a very slow method of drawing a texture,
                     and should be used sparingly. The method simply
                     creates a sprite internally and draws it.

        :param float center_x: X position to draw texture
        :param float center_y: Y position to draw texture
        :param float width: Width to draw texture
        :param float height: Height to draw texture
        :param float angle: Angle to draw texture
        :param int alpha: Alpha value to draw texture
        """

        self._create_cached_sprite()
        if self._sprite and self._sprite_list:
            self._sprite.center_x = center_x
            self._sprite.center_y = center_y
            self._sprite.height = height
            self._sprite.width = width
            self._sprite.angle = angle
            self._sprite.alpha = alpha
            self._sprite_list.draw()

    def draw_scaled(
        self,
        center_x: float,
        center_y: float,
        scale: float = 1.0,
        angle: float = 0.0,
        alpha: int = 255,
    ):
        """
        Draw the texture.

        .. warning:: This is a very slow method of drawing a texture,
                     and should be used sparingly. The method simply
                     creates a sprite internally and draws it.

        :param float center_x: X location of where to draw the texture.
        :param float center_y: Y location of where to draw the texture.
        :param float scale: Scale to draw rectangle. Defaults to 1.
        :param float angle: Angle to rotate the texture by.
        :param int alpha: The transparency of the texture `(0-255)`.
        """

        self._create_cached_sprite()
        if self._sprite and self._sprite_list:
            self._sprite.center_x = center_x
            self._sprite.center_y = center_y
            self._sprite.scale = scale
            self._sprite.angle = angle
            self._sprite.alpha = alpha
            self._sprite_list.draw()


class SolidColorTexture(Texture):
    """
    Used internally in Arcade to make colored textures.
    This is not indented to be used by the end user.

    This texture variant is mainly here it override the
    width and height property to fake texture size for
    sprites. The internal texture is always a fixed sized
    white texture that is colored by the sprite's color property.

    :param str name: Name of the texture
    :param int width: Width of the texture
    :param int height: Height of the texture
    :param img: The pillow image
    :param hit_box_points: The hit box points
    """

    def __init__(self, name, width, height, image):
        # We hardcode hit box points based on the fake width and height
        hit_box_points = (
            (-width / 2, -height / 2),
            (width / 2, -height / 2),
            (width / 2, height / 2),
            (-width / 2, height / 2)
        )
        super().__init__(
            name,
            image=image,
            hit_box_algorithm=None,
            hit_box_points=hit_box_points,
        )
        # Override the width and height
        self._width = width
        self._height = height

    @property
    def width(self):
        return self._width

    @property
    def height(self):
        return self._height


def load_textures(
    file_name: Union[str, Path],
    image_location_list: RectList,
    mirrored: bool = False,
    flipped: bool = False,
    hit_box_algorithm: Optional[str] = "Simple",
    hit_box_detail: float = 4.5,
) -> List[Texture]:
    """
    Load a set of textures from a single image file.

    Note: If the code is to load only part of the image, the given `x`, `y`
    coordinates will start with the origin `(0, 0)` in the upper left of the
    image. When drawing, Arcade uses `(0, 0)` in the lower left corner.
    Be careful with this reversal.

    For a longer explanation of why computers sometimes start in the upper
    left, see:
    http://programarcadegames.com/index.php?chapter=introduction_to_graphics&lang=en#section_5

    :param str file_name: Name of the file.
    :param List image_location_list: List of image sub-locations. Each rectangle should be
           a `List` of four floats: `[x, y, width, height]`.
    :param bool mirrored: If set to `True`, the image is mirrored left to right.
    :param bool flipped: If set to `True`, the image is flipped upside down.
    :param str hit_box_algorithm: One of None, 'None', 'Simple' (default) or 'Detailed'.
    :param float hit_box_detail: Float, defaults to 4.5. Used with 'Detailed' to hit box
    :returns: List of :class:`Texture`'s.

    :raises: ValueError
    """
    LOG.info("load_textures: %s ", file_name)
    image = PIL.Image.open(resolve_resource_path(file_name))

    texture_sections = []
    for image_location in image_location_list:
        x, y, width, height = image_location

        if width <= 0:
            raise ValueError("Texture has a width of {}, must be > 0.".format(width))
        if x > image.width:
            raise ValueError(
                "Can't load texture starting at an x of {} "
                "when the image is only {} across.".format(x, image.width)
            )
        if y > image.height:
            raise ValueError(
                "Can't load texture starting at an y of {} "
                "when the image is only {} high.".format(y, image.height)
            )
        if x + width > image.width:
            raise ValueError(
                "Can't load texture ending at an x of {} "
                "when the image is only {} wide.".format(x + width, image.width)
            )
        if y + height > image.height:
            raise ValueError(
                "Can't load texture ending at an y of {} "
                "when the image is only {} high.".format(
                    y + height, image.height,
                )
            )

        # See if we already loaded this texture, and we can just use a cached version.
        name = build_cache_name(
            file_name, x, y, width, height, flipped, mirrored
        )
        try:
            sub_texture = Texture.cache[name]
        except KeyError:
            sub_image = image.crop((x, y, x + width, y + height))

            if mirrored:
                sub_image = PIL.ImageOps.mirror(sub_image)

            if flipped:
                sub_image = PIL.ImageOps.flip(sub_image)

            sub_texture = Texture(
                name,
                image=sub_image,
                hit_box_algorithm=hit_box_algorithm,
                hit_box_detail=hit_box_detail,
            )
            Texture.cache[name] = sub_texture

        texture_sections.append(sub_texture)

    return texture_sections


def load_texture(
    file_name: Union[str, Path],
    x: int = 0,
    y: int = 0,
    width: int = 0,
    height: int = 0,
    flipped_horizontally: bool = False,
    flipped_vertically: bool = False,
    flipped_diagonally: bool = False,
    hit_box_algorithm: Optional[str] = "Simple",
    hit_box_detail: float = 4.5,
) -> Texture:
    """
    Load an image from disk and create a texture.

    Note: If the code is to load only part of the image, the given `x`, `y`
    coordinates will start with the origin `(0, 0)` in the upper left of the
    image. When drawing, Arcade uses `(0, 0)` in the lower left corner.
    Be careful with this reversal.

    For a longer explanation of why computers sometimes start in the upper
    left, see:
    http://programarcadegames.com/index.php?chapter=introduction_to_graphics&lang=en#section_5

    :param str file_name: Name of the file to that holds the texture.
    :param float x: X position of the crop area of the texture.
    :param float y: Y position of the crop area of the texture.
    :param float width: Width of the crop area of the texture.
    :param float height: Height of the crop area of the texture.
    :param bool flipped_horizontally: Mirror the sprite image. Flip left/right across vertical axis.
    :param bool flipped_vertically: Flip the image up/down across the horizontal axis.
    :param bool flipped_diagonally: Transpose the image, flip it across the diagonal.
    :param bool mirrored: Deprecated.
    :param str hit_box_algorithm: One of None, 'None', 'Simple' or 'Detailed'. \
    Defaults to 'Simple'. Use 'Simple' for the :data:`PhysicsEngineSimple`, \
    :data:`PhysicsEnginePlatformer` \
    and 'Detailed' for the :data:`PymunkPhysicsEngine`.

        .. figure:: ../images/hit_box_algorithm_none.png
           :width: 40%

           hit_box_algorithm = "None"

        .. figure:: ../images/hit_box_algorithm_simple.png
           :width: 55%

           hit_box_algorithm = "Simple"

        .. figure:: ../images/hit_box_algorithm_detailed.png
           :width: 75%

           hit_box_algorithm = "Detailed"

    :param float hit_box_detail: Float, defaults to 4.5. Used with 'Detailed' to hit box
    :returns: New :class:`Texture` object.
    :raises: ValueError
    """
    LOG.info("load_texture: %s ", file_name)

    # First check if we have a cached version of this texture.
    name = build_cache_name(
        file_name,
        x, y,
        width, height,
        flipped_horizontally, flipped_vertically, flipped_diagonally,
        hit_box_algorithm,
    )
    try:
        return Texture.cache[name]
    except KeyError:
        pass

    # See if we already loaded this texture file, and we can just use a cached version.
    try:
        texture = Texture.cache[str(file_name)]
    except KeyError:
        file_name = resolve_resource_path(file_name)
        texture = Texture(
            str(file_name),
            PIL.Image.open(file_name).convert("RGBA"),
            hit_box_algorithm=hit_box_algorithm,
            hit_box_detail=hit_box_detail,
        )
        Texture.cache[str(file_name)] = texture

    if x != 0 or y != 0 or width != 0 or height != 0:
        if x > texture.image.width:
            raise ValueError(
                "Can't load texture starting at an x of {} "
                "when the image is only {} across.".format(x, texture.image.width)
            )
        if y > texture.image.height:
            raise ValueError(
                "Can't load texture starting at an y of {} "
                "when the image is only {} high.".format(y, texture.image.height)
            )
        if x + width > texture.image.width:
            raise ValueError(
                "Can't load texture ending at an x of {} "
                "when the image is only {} wide.".format(x + width, texture.image.width)
            )
        if y + height > texture.image.height:
            raise ValueError(
                "Can't load texture ending at an y of {} "
                "when the image is only {} high.".format(
                    y + height, texture.image.height
                )
            )

        image = texture.image.crop((x, y, x + width, y + height))
    else:
        image = texture.image

    if flipped_diagonally:
        image = image.transpose(PIL.Image.Transpose.TRANSPOSE)

    if flipped_horizontally:
        image = image.transpose(PIL.Image.Transpose.FLIP_LEFT_RIGHT)

    if flipped_vertically:
        image = image.transpose(PIL.Image.Transpose.FLIP_TOP_BOTTOM)

    texture = Texture(
        name,
        image,
        hit_box_algorithm=hit_box_algorithm,
        hit_box_detail=hit_box_detail,
    )
    Texture.cache[name] = texture
    return texture


def cleanup_texture_cache():
    """
    This cleans up the cache of textures. Useful when running unit tests so that
    the next test starts clean.
    """
    Texture.cache = Texture.cache.__class__()
    import gc
    gc.collect()


def load_texture_pair(file_name: str, hit_box_algorithm: str = "Simple"):
    """
    Load a texture pair, with the second being a mirror image of the first.
    Useful when doing animations and the character can face left/right.

    :param str file_name: Path to texture
    :param str hit_box_algorithm: The hit box algorithm
    """
    LOG.info("load_texture_pair: %s ", file_name)
    return [
        load_texture(file_name, hit_box_algorithm=hit_box_algorithm),
        load_texture(
            file_name, flipped_horizontally=True, hit_box_algorithm=hit_box_algorithm
        ),
    ]


def load_spritesheet(
    file_name: Union[str, Path],
    sprite_width: int,
    sprite_height: int,
    columns: int,
    count: int,
    margin: int = 0,
    hit_box_algorithm: Optional[str] = "Simple",
    hit_box_detail: float = 4.5,
) -> List[Texture]:
    """
    :param str file_name: Name of the file to that holds the texture.
    :param int sprite_width: Width of the sprites in pixels
    :param int sprite_height: Height of the sprites in pixels
    :param int columns: Number of tiles wide the image is.
    :param int count: Number of tiles in the image.
    :param int margin: Margin between images
    :param str hit_box_algorithm: One of None, 'None', 'Simple' (default) or 'Detailed'.
    :param float hit_box_detail: Float, defaults to 4.5. Used with 'Detailed' to hit box
    :returns List: List of :class:`Texture` objects.
    """
    LOG.info("load_spritesheet: %s ", file_name)
    texture_list = []

    # If we should pull from local resources, replace with proper path
    file_name = resolve_resource_path(file_name)

    source_image = PIL.Image.open(file_name).convert("RGBA")
    for sprite_no in range(count):
        row = sprite_no // columns
        column = sprite_no % columns
        start_x = (sprite_width + margin) * column
        start_y = (sprite_height + margin) * row
        image = source_image.crop(
            (start_x, start_y, start_x + sprite_width, start_y + sprite_height)
        )
        texture = Texture(
            f"{file_name}-{sprite_no}",
            image=image,
            hit_box_algorithm=hit_box_algorithm,
            hit_box_detail=hit_box_detail,
        )
        texture_list.append(texture)

    return texture_list


<<<<<<< HEAD
def make_circle_texture(diameter: int, color: Color, name: str = None) -> Texture:
=======
def _build_cache_name(*args: Any, separator: str = "-") -> str:
    """
    Generate cache names from the given parameters

    This is mostly useful when generating textures with many parameters

    :param args: params to format
    :param separator: separator character or string between params

    :return: Formatted cache string representing passed parameters
    """
    return separator.join([f"{arg}" for arg in args])


def make_circle_texture(diameter: int, color: Color, name: Optional[str] = None) -> Texture:
>>>>>>> 3a4b8a90
    """
    Return a Texture of a circle with the given diameter and color.

    :param int diameter: Diameter of the circle and dimensions of the square :class:`Texture` returned.
    :param Color color: Color of the circle.
    :param str name: Custom or pre-chosen name for this texture

    :returns: New :class:`Texture` object.
    """
    name = name or build_cache_name(
        "circle_texture", diameter, color[0], color[1], color[2]
    )
    bg_color = (0, 0, 0, 0)  # fully transparent
    img = PIL.Image.new("RGBA", (diameter, diameter), bg_color)
    draw = PIL.ImageDraw.Draw(img)
    draw.ellipse((0, 0, diameter - 1, diameter - 1), fill=color)
    return Texture(name, img)


def make_soft_circle_texture(
    diameter: int,
    color: Color,
    center_alpha: int = 255,
    outer_alpha: int = 0,
    name: Optional[str] = None,
) -> Texture:
    """
    Return a :class:`Texture` of a circle with the given diameter and color, fading out at its edges.

    :param int diameter: Diameter of the circle and dimensions of the square :class:`Texture` returned.
    :param Color color: Color of the circle.
    :param int center_alpha: Alpha value of the circle at its center.
    :param int outer_alpha: Alpha value of the circle at its edges.
    :param str name: Custom or pre-chosen name for this texture

    :returns: New :class:`Texture` object.
    :rtype: arcade.Texture
    """
    # TODO: create a rectangle and circle (and triangle? and arbitrary poly where client passes
    # in list of points?) particle?
    name = build_cache_name(
        "soft_circle_texture",
        diameter,
        color[0],
        color[1],
        color[2],
        center_alpha,
        outer_alpha,
    )  # name must be unique for caching

    bg_color = (0, 0, 0, 0)  # fully transparent
    img = PIL.Image.new("RGBA", (diameter, diameter), bg_color)
    draw = PIL.ImageDraw.Draw(img)
    max_radius = int(diameter // 2)
    center = max_radius  # for readability
    for radius in range(max_radius, 0, -1):
        alpha = int(lerp(center_alpha, outer_alpha, radius / max_radius))
        clr = (color[0], color[1], color[2], alpha)
        draw.ellipse(
            (
                center - radius,
                center - radius,
                center + radius - 1,
                center + radius - 1,
            ),
            fill=clr,
        )

    return Texture(name, img)


def make_soft_square_texture(
    size: int,
    color: Color,
    center_alpha: int = 255,
    outer_alpha: int = 0,
    name: Optional[str] = None,
) -> Texture:
    """
    Return a :class:`Texture` of a square with the given diameter and color, fading out at its edges.

    :param int size: Diameter of the square and dimensions of the square Texture returned.
    :param Color color: Color of the square.
    :param int center_alpha: Alpha value of the square at its center.
    :param int outer_alpha: Alpha value of the square at its edges.
    :param str name: Custom or pre-chosen name for this texture

    :returns: New :class:`Texture` object.
    """
    # name must be unique for caching
    name = name or build_cache_name(
        "gradient-square", size, color, center_alpha, outer_alpha
    )

    bg_color = (0, 0, 0, 0)  # fully transparent
    img = PIL.Image.new("RGBA", (size, size), bg_color)
    draw = PIL.ImageDraw.Draw(img)
    half_size = int(size // 2)
    for cur_size in range(0, half_size):
        alpha = int(lerp(outer_alpha, center_alpha, cur_size / half_size))
        clr = (color[0], color[1], color[2], alpha)
        # draw.ellipse((center - radius, center - radius, center + radius, center + radius), fill=clr)
        draw.rectangle(
            (cur_size, cur_size, size - cur_size, size - cur_size), clr, None
        )
    return Texture(name, img)<|MERGE_RESOLUTION|>--- conflicted
+++ resolved
@@ -90,13 +90,8 @@
     def __init__(
         self,
         name: str,
-<<<<<<< HEAD
-        image: PIL.Image.Image = None,
+        image: PIL.Image.Image,
         hit_box_algorithm: Optional[str] = "default",
-=======
-        image: Optional[PIL.Image.Image] = None,
-        hit_box_algorithm: Optional[str] = "Simple",
->>>>>>> 3a4b8a90
         hit_box_detail: float = 4.5,
         hit_box_points: Optional[PointList] = None,
     ):
@@ -893,25 +888,7 @@
     return texture_list
 
 
-<<<<<<< HEAD
 def make_circle_texture(diameter: int, color: Color, name: str = None) -> Texture:
-=======
-def _build_cache_name(*args: Any, separator: str = "-") -> str:
-    """
-    Generate cache names from the given parameters
-
-    This is mostly useful when generating textures with many parameters
-
-    :param args: params to format
-    :param separator: separator character or string between params
-
-    :return: Formatted cache string representing passed parameters
-    """
-    return separator.join([f"{arg}" for arg in args])
-
-
-def make_circle_texture(diameter: int, color: Color, name: Optional[str] = None) -> Texture:
->>>>>>> 3a4b8a90
     """
     Return a Texture of a circle with the given diameter and color.
 
