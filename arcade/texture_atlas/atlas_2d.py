--- conflicted
+++ resolved
@@ -5,24 +5,7 @@
 from array import array
 from collections import deque
 from contextlib import contextmanager
-from pathlib import Path
-from typing import (
-    TYPE_CHECKING,
-    Dict,
-    List,
-    Optional,
-    Sequence,
-    Tuple,
-    Union,
-)
-<<<<<<< HEAD
-from weakref import WeakSet, WeakValueDictionary
-=======
-from array import array
-from collections import deque
-from contextlib import contextmanager
 from weakref import WeakSet, WeakValueDictionary, finalize
->>>>>>> bf822a3e
 
 import PIL.Image
 from PIL import Image, ImageDraw
