--- conflicted
+++ resolved
@@ -10,23 +10,12 @@
 import random
 from typing import Sequence, Tuple, Union
 
-from arcade.arcade_types import RGB, Color
+from arcade.arcade_types import Color, Point, RGB
 from arcade.draw_commands import (Texture, draw_texture_rectangle,
                                   load_texture, make_solid_rectangle_texture,
                                   make_sprite_debug_texture, rotate_point)
 
-<<<<<<< HEAD
 Image = Union[str, Texture]
-=======
-from arcade.draw_commands import load_texture
-from arcade.draw_commands import draw_texture_rectangle
-from arcade.draw_commands import Texture
-from arcade.draw_commands import rotate_point
-from arcade.arcade_types import RGB, Point
-
-from typing import Sequence
-from typing import Tuple
->>>>>>> 07f8afc1
 
 FACE_RIGHT = 1
 FACE_LEFT = 2
