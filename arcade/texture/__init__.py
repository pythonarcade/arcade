--- conflicted
+++ resolved
@@ -1,12 +1,7 @@
-<<<<<<< HEAD
-from .image_data import ImageData
-from .spritesheet import SpriteSheet
-from .texture import Texture
-=======
 from __future__ import annotations
 
 from .texture import Texture, ImageData
->>>>>>> ad8820f2
+from .spritesheet import SpriteSheet
 from .loading import (
     load_texture,
     load_textures,
