from .texture import Texture, ImageData
from .loading import (
    load_texture,
    load_textures,
    load_texture_pair,
    load_spritesheet,
)
from .generate import (
    make_circle_texture,
    make_soft_circle_texture,
    make_soft_square_texture,
)
<<<<<<< HEAD
from arcade import cache
from arcade.texture import transforms as transform

def cleanup_texture_cache():
    """
    This cleans up the cache of textures. Useful when running unit tests so that
    the next test starts clean.
    """
    cache.texture_cache.clear()
    cache.image_data_cache.clear()

=======
from .tools import (
    cleanup_texture_cache,
    get_default_texture,
    get_default_image,
)
>>>>>>> 032f39f7

__all__ = [
    "Texture",
    "ImageData",
    "load_texture",
    "load_textures",
    "load_texture_pair",
    "load_spritesheet",
    "make_circle_texture",
    "make_soft_circle_texture",
    "make_soft_square_texture",
<<<<<<< HEAD
    "transform",
]
=======
    "cleanup_texture_cache",
    "get_default_texture",
    "get_default_image",
 ]
>>>>>>> 032f39f7
<|MERGE_RESOLUTION|>--- conflicted
+++ resolved
@@ -10,25 +10,11 @@
     make_soft_circle_texture,
     make_soft_square_texture,
 )
-<<<<<<< HEAD
-from arcade import cache
-from arcade.texture import transforms as transform
-
-def cleanup_texture_cache():
-    """
-    This cleans up the cache of textures. Useful when running unit tests so that
-    the next test starts clean.
-    """
-    cache.texture_cache.clear()
-    cache.image_data_cache.clear()
-
-=======
 from .tools import (
     cleanup_texture_cache,
     get_default_texture,
     get_default_image,
 )
->>>>>>> 032f39f7
 
 __all__ = [
     "Texture",
@@ -40,12 +26,7 @@
     "make_circle_texture",
     "make_soft_circle_texture",
     "make_soft_square_texture",
-<<<<<<< HEAD
-    "transform",
-]
-=======
     "cleanup_texture_cache",
     "get_default_texture",
     "get_default_image",
- ]
->>>>>>> 032f39f7
+ ]