import logging
from typing import Any, Dict, Optional, Tuple, Type, Union, TYPE_CHECKING
from pathlib import Path
from weakref import WeakSet

import PIL.Image
import PIL.ImageDraw
import PIL.ImageOps

from arcade import cache as _cache
from arcade import hitbox
from arcade.color import TRANSPARENT_BLACK
from arcade.hitbox.base import HitBoxAlgorithm
from arcade.texture.transforms import (
    ORIENTATIONS,
    FlipLeftRightTransform,
    FlipTopBottomTransform,
    Rotate90Transform,
    Rotate180Transform,
    Rotate270Transform,
    Transform,
    TransposeTransform,
    TransverseTransform,
)
<<<<<<< HEAD
from arcade.types import PointList
from arcade.color import TRANSPARENT_BLACK
from arcade.hitbox import HitBoxAlgorithm
from arcade import cache as _cache
from arcade import hitbox
from .image_data import ImageData
from arcade.types import Color, PointList
=======
from arcade.types import RGBA255, PointList
>>>>>>> fa145ea0

if TYPE_CHECKING:
    from arcade import TextureAtlas
    from arcade.sprite_list import SpriteList

LOG = logging.getLogger(__name__)


class Texture:
    """
    An arcade.Texture is simply a wrapper for image data as a Pillow image
    and the hit box data for this image used in collision detection.
    Usually created by the :class:`load_texture` or :class:`load_textures` commands.

    :param PIL.Image.Image image: The image or ImageData for this texture
    :param str hit_box_algorithm: The algorithm to use for calculating the hit box.
    :param HitBox hit_box_points: A list of hitbox points for the texture to use (Optional).
                                     Completely overrides the hit box algorithm.
    :param str hash: Optional unique name for the texture. Can be used to make this texture
                     globally unique. By default the hash of the pixel data is used.
    """

    __slots__ = (
        "_image_data",
        "_size",
        "_vertex_order",
        "_transforms",
        "_sprite_list",
        "_hit_box_algorithm",
        "_hit_box_points",
        "_hash",
        "_cache_name",
        "_atlas_name",
        "_file_path",
        "_crop_values",
        "_properties",
        "_atlas_refs",
        "__weakref__",
    )

    def __init__(
        self,
        image: Union[PIL.Image.Image, ImageData],
        *,
        hit_box_algorithm: Optional[HitBoxAlgorithm] = None,
        hit_box_points: Optional[PointList] = None,
        hash: Optional[str] = None,
        **kwargs,
    ):
        # Overrides the hash
        self._hash = hash

        if isinstance(image, PIL.Image.Image):
            self._image_data = ImageData(image, hash=hash)
        elif isinstance(image, ImageData):
            self._image_data = image
        else:
            raise ValueError(
                "image must be an instance of PIL.Image.Image or ImageData, "
                f"not {type(image)}"
            )

        # Set the size of the texture since this is immutable
        self._size = image.width, image.height
        # The order of the texture coordinates when mapping
        # to a sprite/quad. This order is changed when the
        # texture is flipped or rotated.
        self._vertex_order = 0, 1, 2, 3

        # Internal spritelist for drawing
        self._sprite_list: Optional[SpriteList] = None

        self._hit_box_algorithm = hit_box_algorithm or hitbox.algo_default
        if not isinstance(self._hit_box_algorithm, HitBoxAlgorithm):
            raise ValueError(
                f"hit_box_algorithm must be an instance of HitBoxAlgorithm, not {type(self._hit_box_algorithm)}"
            )

        # Internal names
        self._cache_name: str = ""
        self._atlas_name: str = ""
        self._update_cache_names()
        self._hit_box_points: PointList = (
            hit_box_points or self._calculate_hit_box_points()
        )

        # Track what atlases the image is in
        self._atlas_refs: Optional[WeakSet["TextureAtlas"]] = None

        # Optional filename for debugging
        self._file_path: Optional[Path] = None
        self._crop_values: Optional[Tuple[int, int, int, int]] = None
        self._properties: Dict[str, Any] = {}

    @property
    def properties(self) -> Dict[str, Any]:
        """
        A dictionary of properties for this texture.
        This can be used to store any data you want.

        :return: Dict[str, Any]
        """
        return self._properties

    @property
    def cache_name(self) -> str:
        """
        The name of the texture used for caching (read only).

        :return: str
        """
        return self._cache_name

    @classmethod
    def create_cache_name(
        cls,
        *,
        hash: str,
        hit_box_algorithm: HitBoxAlgorithm,
        vertex_order: Tuple[int, int, int, int] = (0, 1, 2, 3),
    ) -> str:
        """
        Create a cache name for the texture.

        :param ImageData image_data: The image data
        :param hit_box_algorithm: The hit box algorithm
        :param dict hit_box_args: The hit box algorithm arguments
        :param Tuple[int, int, int, int] vertex_order: The vertex order
        :return: str
        """
        if not isinstance(hash, str):
            raise TypeError(f"Expected str, got {type(hash)}")
        if not isinstance(hit_box_algorithm, HitBoxAlgorithm):
            raise TypeError(f"Expected HitBoxAlgorithm, got {type(hit_box_algorithm)}")

        return f"{hash}|{vertex_order}|{hit_box_algorithm.name}|{hit_box_algorithm.param_str}"

    @classmethod
    def create_atlas_name(
        cls, hash: str, vertex_order: Tuple[int, int, int, int] = (0, 1, 2, 3)
    ):
        return f"{hash}|{vertex_order}"

    def _update_cache_names(self):
        """
        Update the internal cache names.
        """
        self._cache_name = self.create_cache_name(
            hash=self._hash or self._image_data.hash,
            hit_box_algorithm=self._hit_box_algorithm,
            vertex_order=self._vertex_order,
        )
        self._atlas_name = self.create_atlas_name(
            hash=self._hash or self._image_data.hash,
            vertex_order=self._vertex_order,
        )

    @classmethod
    def create_image_cache_name(
        cls, path: Union[str, Path], crop: Tuple[int, int, int, int] = (0, 0, 0, 0)
    ):
        return f"{str(path)}|{crop}"

    @property
    def atlas_name(self) -> str:
        """
        The name of the texture used for the texture atlas (read only).

        :return: str
        """
        return self._atlas_name

    @property
    def file_path(self) -> Optional[Path]:
        """
        A Path object to the file this texture was loaded from

        :return: Path
        """
        return self._file_path

    @file_path.setter
    def file_path(self, path: Path):
        self._file_path = path

    @property
    def crop_values(self) -> Optional[Tuple[int, int, int, int]]:
        """
        The crop values used to create this texture in the referenced file

        :return: Tuple[int, int, int, int]
        """
        return self._crop_values

    @crop_values.setter
    def crop_values(self, crop: Tuple[int, int, int, int]):
        self._crop_values = crop

    @property
    def image(self) -> PIL.Image.Image:
        """
        Get or set the image of the texture.

        .. warning::

            This is an advanced function. Be absolutely sure
            you know the consequences of changing the image.
            It can cause problems with the texture atlas and
            hit box points.

        :param PIL.Image.Image image: The image to set
        """
        return self._image_data.image

    @image.setter
    def image(self, image: PIL.Image.Image):
        if image.size != self._image_data.image.size:
            raise ValueError("New image must be the same size as the old image")

        self._image_data.image = image

    @property
    def image_data(self) -> ImageData:
        """
        The image data of the texture (read only).

        This is a simple wrapper around the image
        containing metadata like hash and is used
        to determine the uniqueness of the image
        in texture atlases.

        :return: ImageData
        """
        return self._image_data

    @property
    def width(self) -> int:
        """
        The virtual width of the texture in pixels.
        This can be different from the actual width
        if the texture has been transformed or the
        size have been set manually.

        :rtype: int
        """
        return self._size[0]

    @width.setter
    def width(self, value: int):
        self._size = (value, self._size[1])

    @property
    def height(self) -> int:
        """
        The virtual width of the texture in pixels.

        This can be different from the actual width
        if the texture has been transformed or the
        size have been set manually.

        :rtype: int
        """
        return self._size[1]

    @height.setter
    def height(self, value: int):
        self._size = (self._size[0], value)

    @property
    def size(self) -> Tuple[int, int]:
        """
        The virtual size of the texture in pixels.

        This can be different from the actual width
        if the texture has been transformed or the
        size have been set manually.

        :rtype: Tuple[int, int]
        """
        return self._size

    @size.setter
    def size(self, value: Tuple[int, int]):
        self._size = value

    @property
    def hit_box_points(self) -> PointList:
        """
        Get the hit box points for this texture.

        Custom hit box points must be supplied during texture creation
        and should ideally not be changed after creation.

        :return: PointList
        """
        return self._hit_box_points

    @property
    def hit_box_algorithm(self) -> HitBoxAlgorithm:
        """
        (read only) The algorithm used to calculate the hit box for this texture.
        """
        return self._hit_box_algorithm

    @classmethod
    def create_filled(cls, name: str, size: Tuple[int, int], color: RGBA255) -> "Texture":
        """
        Create a filled texture. This is an alias for :py:meth:`create_empty`.

        :param str name: Name of the texture
        :param Tuple[int, int] size: Size of the texture
        :param RGBA255 color: Color of the texture
        :return: Texture
        """
        return cls.create_empty(name, size, color)

    @classmethod
    def create_empty(
        cls,
        name: str,
        size: Tuple[int, int],
        color: RGBA255 = TRANSPARENT_BLACK,
    ) -> "Texture":
        """
        Create a texture with all pixels set to transparent black.

        The hit box of the returned Texture will be set to a rectangle
        with the dimensions in ``size`` because there is no non-blank
        pixel data to calculate a hit box.

        :param str name: The unique name for this texture
        :param Tuple[int,int] size: The xy size of the internal image

        This function has multiple uses, including:

            - Allocating space in texture atlases
            - Generating custom cached textures from component images

        The internal image can be altered with Pillow draw commands and
        then written/updated to a texture atlas. This works best for
        infrequent changes such as generating custom cached sprites.
        For frequent texture changes, you should instead render directly
        into the texture atlas.

        .. warning::

           If you plan to alter images using Pillow, read its
           documentation thoroughly! Some of the functions can have
           unexpected behavior.

           For example, if you want to draw one or more images that
           contain transparency onto a base image that also contains
           transparency, you will likely need to use
           `PIL.Image.alpha_composite`_ as part of your solution.
           Otherwise, blending may behave in unexpected ways.

           This is especially important for customizable characters.

        .. _PIL.Image.alpha_composite: https://pillow.readthedocs.io/en/stable/\
                                       reference/Image.html#PIL.Image.alpha_composite

        Be careful of your RAM usage when using this function. The
        Texture this method returns will have a new internal RGBA
        Pillow image which uses 4 bytes for every pixel in it.
        This will quickly add up if you create many large Textures.

        If you want to create more than one blank texture with the same
        dimensions, you can save CPU time and RAM by calling this
        function once, then passing the ``image`` attribute of the
        resulting Texture object to the class constructor for each
        additional blank Texture instance you would like to create.
        This can be especially helpful if you are creating multiple
        large Textures.

        """
        return Texture(
            image=PIL.Image.new("RGBA", size, color),
            hash=name,
            hit_box_algorithm=hitbox.algo_bounding_box,
        )

    # ----- Transformations -----

    def flip_left_right(self) -> "Texture":
        """
        Flip the texture left to right / horizontally.

        This returns a new texture with the same image data, but
        has updated hit box data and a transform that will be
        applied to the image when it's drawn (GPU side).

        :return: Texture
        """
        return self.transform(FlipLeftRightTransform)

    def flip_top_bottom(self) -> "Texture":
        """
        Flip the texture top to bottom / vertically.

        This returns a new texture with the same image data, but
        has updated hit box data and a transform that will be
        applied to the image when it's drawn (GPU side).

        :return: Texture
        """
        return self.transform(FlipTopBottomTransform)

    def flip_horizontally(self) -> "Texture":
        """
        Flip the texture left to right / horizontally.

        This returns a new texture with the same image data, but
        has updated hit box data and a transform that will be
        applied to the image when it's drawn (GPU side).

        :return: Texture
        """
        return self.flip_left_right()

    def flip_vertically(self) -> "Texture":
        """
        Flip the texture top to bottom / vertically.

        This returns a new texture with the same image data, but
        has updated hit box data and a transform that will be
        applied to the image when it's drawn (GPU side).

        :return: Texture
        """
        return self.flip_top_bottom()

    def flip_diagonally(self) -> "Texture":
        """
        Returns a new texture that is flipped diagonally from this texture.
        This is an alias for :func:`transpose`.

        This returns a new texture with the same image data, but
        has updated hit box data and a transform that will be
        applied to the image when it's drawn (GPU side).

        :return: Texture
        """
        return self.transpose()

    def transpose(self) -> "Texture":
        """
        Returns a new texture that is transposed from this texture.
        This flips the texture diagonally from lower right to upper left.

        This returns a new texture with the same image data, but
        has updated hit box data and a transform that will be
        applied to the image when it's drawn (GPU side).

        :return: Texture
        """
        return self.transform(TransposeTransform)

    def transverse(self) -> "Texture":
        """
        Returns a new texture that is transverse from this texture.
        This flips the texture diagonally from lower left to upper right.

        This returns a new texture with the same image data, but
        has updated hit box data and a transform that will be
        applied to the image when it's drawn (GPU side).

        :return: Texture
        """
        return self.transform(TransverseTransform)

    def rotate_90(self, count: int = 1) -> "Texture":
        """
        Rotate the texture by a given number of 90 degree steps.

        This returns a new texture with the same image data, but
        has updated hit box data and a transform that will be
        applied to the image when it's drawn (GPU side).

        :param int count: Number of 90 degree steps to rotate.
        :return: Texture
        """
        angles = [None, Rotate90Transform, Rotate180Transform, Rotate270Transform]
        count = count % 4
        transform = angles[count]
        if transform is None:
            return self
        return self.transform(transform)

    def rotate_180(self) -> "Texture":
        """
        Rotate the texture 180 degrees.

        This returns a new texture with the same image data, but
        has updated hit box data and a transform that will be
        applied to the image when it's drawn (GPU side).

        :return: Texture
        """
        return self.transform(Rotate180Transform)

    def rotate_270(self) -> "Texture":
        """
        Rotate the texture 270 degrees.

        This returns a new texture with the same image data, but
        has updated hit box data and a transform that will be
        applied to the image when it's drawn (GPU side).

        :return: Texture
        """
        return self.transform(Rotate270Transform)

    def transform(
        self,
        transform: Type[Transform],
    ) -> "Texture":
        """
        Create a new texture with the given transform applied.

        :param Transform transform: Transform to apply
        :return: New texture
        """
        new_hit_box_points = transform.transform_hit_box_points(self._hit_box_points)
        texture = Texture(
            self.image_data,
            hit_box_algorithm=self._hit_box_algorithm,
            hit_box_points=new_hit_box_points,
            hash=self._hash,
        )
        texture.width = self.width
        texture.height = self.height
        texture._vertex_order = transform.transform_vertex_order(self._vertex_order)
        texture.file_path = self.file_path
        texture.crop_values = self.crop_values

        # Swap width and height of the texture if needed
        old_rotation = ORIENTATIONS[self._vertex_order][0]
        new_rotation = ORIENTATIONS[texture._vertex_order][0]
        old_swapped = abs(old_rotation) % 180 != 0
        new_swapped = abs(new_rotation) % 180 != 0
        if old_swapped != new_swapped:
            texture.width, texture.height = self.height, self.width

        texture._update_cache_names()
        return texture

    def crop(
        self,
        x: int,
        y: int,
        width: int,
        height: int,
    ) -> "Texture":
        """
        Create a new texture from a sub-section of this texture.

        If the crop is the same size as the original texture or
        the crop is 0 width or height, the original texture is
        returned.

        :param int x: X position to start crop
        :param int y: Y position to start crop
        :param int width: Width of crop
        :param int height: Height of crop
        :param bool cache: If True, the cropped texture will be cached
        :return: Texture
        """
        # Return self if the crop is the same size as the original image
        if (
            width == self.image.width
            and height == self.image.height
            and x == 0
            and y == 0
        ):
            return self

        # Return self width and height is 0
        if width == 0 and height == 0:
            return self

        self.validate_crop(self.image, x, y, width, height)

        area = (x, y, x + width, y + height)
        image = self.image.crop(area)
        image_data = ImageData(image)
        texture = Texture(
            image_data,
            hit_box_algorithm=self._hit_box_algorithm,
        )
        texture.crop_values = (x, y, width, height)
        return texture

    # ------ Atlas functions ------

    def remove_from_atlases(self) -> None:
        """
        Remove this texture from all atlases.
        """
        for atlas in self._atlas_refs or ():
            atlas.remove(self)

    def add_atlas_ref(self, atlas: "TextureAtlas") -> None:
        """
        Add a reference to an atlas that this texture is in.
        """
        if self._atlas_refs is None:
            self._atlas_refs = WeakSet()
        self._atlas_refs.add(atlas)

    def remove_atlas_ref(self, atlas: "TextureAtlas") -> None:
        """
        Remove a reference to an atlas that this texture is in.
        """
        if self._atlas_refs is not None:
            self._atlas_refs.remove(atlas)

    # ----- Utility functions -----

    def remove_from_cache(self, ignore_error: bool = True) -> None:
        """
        Remove this texture from the cache.

        :param bool ignore_error: If True, ignore errors if the texture is not in the cache
        :return: None
        """
        _cache.texture_cache.delete(self)

    @staticmethod
    def validate_crop(
        image: PIL.Image.Image, x: int, y: int, width: int, height: int
    ) -> None:
        """
        Validate the crop values for a given image.
        """
        if x < 0 or y < 0 or width < 0 or height < 0:
            raise ValueError(
                f"crop values must be positive: {x}, {y}, {width}, {height}"
            )
        if x >= image.width:
            raise ValueError(f"x position is outside of texture: {x}")
        if y >= image.height:
            raise ValueError(f"y position is outside of texture: {y}")
        if x + width - 1 >= image.width:
            raise ValueError(f"width is outside of texture: {width + x}")
        if y + height - 1 >= image.height:
            raise ValueError(f"height is outside of texture: {height + y}")

    def _calculate_hit_box_points(self) -> PointList:
        """
        Calculate the hit box points for this texture based on the configured
        hit box algorithm. This is usually done on texture creation
        or when the hit box points are requested the first time.
        """
        # Check if we have cached points
        points = _cache.hit_box_cache.get(self.cache_name)
        if points:
            return points

        # Calculate points with the selected algorithm
        points = self._hit_box_algorithm.calculate(self.image)
        if self._hit_box_algorithm.cache:
            _cache.hit_box_cache.put(self.cache_name, points)

        return points

    # ----- Drawing functions -----

    def _create_cached_spritelist(self) -> "SpriteList":
        """Create or return the cached sprite list."""
        from arcade.sprite_list import SpriteList

        if self._sprite_list is None:
            self._sprite_list = SpriteList(capacity=1)
        return self._sprite_list

    def draw_sized(
        self,
        center_x: float,
        center_y: float,
        width: float,
        height: float,
        angle: float = 0.0,
        alpha: int = 255,
    ):
        """
        Draw a texture with a specific width and height.

        .. warning:: This is a very slow method of drawing a texture,
                     and should be used sparingly. The method simply
                     creates a sprite internally and draws it.

        :param float center_x: X position to draw texture
        :param float center_y: Y position to draw texture
        :param float width: Width to draw texture
        :param float height: Height to draw texture
        :param float angle: Angle to draw texture
        :param int alpha: Alpha value to draw texture
        """
        from arcade import Sprite

        spritelist = self._create_cached_spritelist()
        sprite = Sprite(
            self,
            center_x=center_x,
            center_y=center_y,
            angle=angle,
        )
        # sprite.size = (width, height)
        sprite.width = width
        sprite.height = height

        sprite.alpha = alpha
        # Due to circular references we can't keep the sprite around
        spritelist.append(sprite)
        spritelist.draw()
        spritelist.remove(sprite)

    def draw_scaled(
        self,
        center_x: float,
        center_y: float,
        scale: float = 1.0,
        angle: float = 0.0,
        alpha: int = 255,
    ):
        """
        Draw the texture.

        .. warning:: This is a very slow method of drawing a texture,
                     and should be used sparingly. The method simply
                     creates a sprite internally and draws it.

        :param float center_x: X location of where to draw the texture.
        :param float center_y: Y location of where to draw the texture.
        :param float scale: Scale to draw rectangle. Defaults to 1.
        :param float angle: Angle to rotate the texture by.
        :param int alpha: The transparency of the texture `(0-255)`.
        """
        from arcade import Sprite

        spritelist = self._create_cached_spritelist()
        sprite = Sprite(
            self,
            center_x=center_x,
            center_y=center_y,
            angle=angle,
            scale=scale,
        )
        sprite.alpha = alpha
        # Due to circular references we can't keep the sprite around
        spritelist.append(sprite)
        spritelist.draw()
        spritelist.remove(sprite)

    # ------------------------------------------------------------
    # Comparison and hash functions so textures can work with sets
    # A texture's uniqueness is simply based on the name
    # ------------------------------------------------------------
    def __hash__(self) -> int:
        return hash(self.cache_name)

    def __eq__(self, other) -> bool:
        if other is None:
            return False
        if not isinstance(other, self.__class__):
            return False
        return self.cache_name == other.cache_name

    def __ne__(self, other) -> bool:
        if other is None:
            return True
        if not isinstance(other, self.__class__):
            return True
        return self.cache_name != other.cache_name

    def __repr__(self) -> str:
        cache_name = getattr(self, "cache_name", None)
        return f"<Texture cache_name={cache_name}>"

    def __del__(self):
        if getattr(self, "_atlas_refs", None) is not None:
            for atlas in self._atlas_refs:
                atlas.remove(self)<|MERGE_RESOLUTION|>--- conflicted
+++ resolved
@@ -22,17 +22,14 @@
     TransposeTransform,
     TransverseTransform,
 )
-<<<<<<< HEAD
+
 from arcade.types import PointList
 from arcade.color import TRANSPARENT_BLACK
 from arcade.hitbox import HitBoxAlgorithm
 from arcade import cache as _cache
 from arcade import hitbox
 from .image_data import ImageData
-from arcade.types import Color, PointList
-=======
 from arcade.types import RGBA255, PointList
->>>>>>> fa145ea0
 
 if TYPE_CHECKING:
     from arcade import TextureAtlas
