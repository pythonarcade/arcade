<<<<<<< HEAD
import logging
from typing import Any, Dict, Optional, Tuple, Type, Union, TYPE_CHECKING
=======
import hashlib
import logging
>>>>>>> a08fc123
from pathlib import Path
from typing import TYPE_CHECKING, Any, Dict, Optional, Tuple, Type, Union
from weakref import WeakSet

import PIL.Image
import PIL.ImageDraw
import PIL.ImageOps

from arcade import cache as _cache
from arcade import hitbox
from arcade.color import TRANSPARENT_BLACK
from arcade.hitbox.base import HitBoxAlgorithm
from arcade.texture.transforms import (
    ORIENTATIONS,
    FlipLeftRightTransform,
    FlipTopBottomTransform,
    Rotate90Transform,
    Rotate180Transform,
    Rotate270Transform,
    Transform,
    TransposeTransform,
    TransverseTransform,
)
<<<<<<< HEAD
from arcade.types import PointList
from arcade.color import TRANSPARENT_BLACK
from arcade.hitbox import HitBoxAlgorithm
from arcade import cache as _cache
from arcade import hitbox
from .image_data import ImageData
=======
from arcade.types import Color, PointList
>>>>>>> a08fc123

if TYPE_CHECKING:
    from arcade import TextureAtlas
    from arcade.sprite_list import SpriteList

LOG = logging.getLogger(__name__)


<<<<<<< HEAD
=======
class ImageData:
    """
    A class holding the image for a texture with other metadata such as the hash.
    This information is used internally by the texture atlas to identify unique textures.

    If a hash is not provided, it will be calculated.
    It's important that all hashes are of the same type.
    By default, the hash is calculated using the sha256 algorithm.

    The ability to provide a hash directly is mainly there
    for ensuring we can load and save texture atlases to disk.

    :param PIL.Image.Image image: The image for this texture
    :param str hash: The hash of the image
    """

    __slots__ = ("image", "hash", "__weakref__")
    hash_func = "sha256"

    def __init__(self, image: PIL.Image.Image, hash: Optional[str] = None):
        self.image = image
        self.hash = hash or self.calculate_hash(image)

    @classmethod
    def calculate_hash(cls, image: PIL.Image.Image) -> str:
        """
        Calculates the hash of an image.

        The algorithm used is defined by the ``hash_func`` class variable.
        """
        hash = hashlib.new(cls.hash_func)
        hash.update(image.tobytes())
        return hash.hexdigest()

    @property
    def width(self) -> int:
        """
        The width of the image
        """
        return self.image.width

    @property
    def height(self) -> int:
        """
        The height of the image
        """
        return self.image.height

    @property
    def size(self) -> Tuple[int, int]:
        """
        The size of the image
        """
        return self.image.size

    # ImageData uniqueness is based on the hash
    # -----------------------------------------
    def __hash__(self) -> int:
        return hash(self.hash)

    def __eq__(self, other) -> bool:
        if other is None:
            return False
        if not isinstance(other, self.__class__):
            return False
        return self.hash == other.hash

    def __ne__(self, other) -> bool:
        if other is None:
            return True
        if not isinstance(other, self.__class__):
            return True
        return self.hash != other.hash

    # -----------------------------------------

    def __repr__(self):
        return f"<ImageData width={self.width}, height={self.height}, hash={self.hash}>"


>>>>>>> a08fc123
class Texture:
    """
    An arcade.Texture is simply a wrapper for image data as a Pillow image
    and the hit box data for this image used in collision detection.
    Usually created by the :class:`load_texture` or :class:`load_textures` commands.

    :param PIL.Image.Image image: The image or ImageData for this texture
    :param str hit_box_algorithm: The algorithm to use for calculating the hit box.
    :param HitBox hit_box_points: A list of hitbox points for the texture to use (Optional).
                                     Completely overrides the hit box algorithm.
    :param str hash: Optional unique name for the texture. Can be used to make this texture
                     globally unique. By default the hash of the pixel data is used.
    """

    __slots__ = (
        "_image_data",
        "_size",
        "_vertex_order",
        "_transforms",
        "_sprite_list",
        "_hit_box_algorithm",
        "_hit_box_points",
        "_hash",
        "_cache_name",
        "_atlas_name",
        "_file_path",
        "_crop_values",
        "_properties",
        "_atlas_refs",
        "__weakref__",
    )

    def __init__(
        self,
        image: Union[PIL.Image.Image, ImageData],
        *,
        hit_box_algorithm: Optional[HitBoxAlgorithm] = None,
        hit_box_points: Optional[PointList] = None,
        hash: Optional[str] = None,
        **kwargs,
    ):
        # Overrides the hash
        self._hash = hash

        if isinstance(image, PIL.Image.Image):
            self._image_data = ImageData(image, hash=hash)
        elif isinstance(image, ImageData):
            self._image_data = image
        else:
            raise ValueError(
                "image must be an instance of PIL.Image.Image or ImageData, "
                f"not {type(image)}"
            )

        # Set the size of the texture since this is immutable
        self._size = image.width, image.height
        # The order of the texture coordinates when mapping
        # to a sprite/quad. This order is changed when the
        # texture is flipped or rotated.
        self._vertex_order = 0, 1, 2, 3

        # Internal spritelist for drawing
        self._sprite_list: Optional[SpriteList] = None

        self._hit_box_algorithm = hit_box_algorithm or hitbox.algo_default
        if not isinstance(self._hit_box_algorithm, HitBoxAlgorithm):
            raise ValueError(
                f"hit_box_algorithm must be an instance of HitBoxAlgorithm, not {type(self._hit_box_algorithm)}"
            )

        # Internal names
        self._cache_name: str = ""
        self._atlas_name: str = ""
        self._update_cache_names()
        self._hit_box_points: PointList = (
            hit_box_points or self._calculate_hit_box_points()
        )

        # Track what atlases the image is in
        self._atlas_refs: Optional[WeakSet["TextureAtlas"]] = None

        # Optional filename for debugging
        self._file_path: Optional[Path] = None
        self._crop_values: Optional[Tuple[int, int, int, int]] = None
        self._properties: Dict[str, Any] = {}

    @property
    def properties(self) -> Dict[str, Any]:
        """
        A dictionary of properties for this texture.
        This can be used to store any data you want.

        :return: Dict[str, Any]
        """
        return self._properties

    @property
    def cache_name(self) -> str:
        """
        The name of the texture used for caching (read only).

        :return: str
        """
        return self._cache_name

    @classmethod
    def create_cache_name(
        cls,
        *,
        hash: str,
        hit_box_algorithm: HitBoxAlgorithm,
        vertex_order: Tuple[int, int, int, int] = (0, 1, 2, 3),
    ) -> str:
        """
        Create a cache name for the texture.

        :param ImageData image_data: The image data
        :param hit_box_algorithm: The hit box algorithm
        :param dict hit_box_args: The hit box algorithm arguments
        :param Tuple[int, int, int, int] vertex_order: The vertex order
        :return: str
        """
        if not isinstance(hash, str):
            raise TypeError(f"Expected str, got {type(hash)}")
        if not isinstance(hit_box_algorithm, HitBoxAlgorithm):
            raise TypeError(f"Expected HitBoxAlgorithm, got {type(hit_box_algorithm)}")

        return f"{hash}|{vertex_order}|{hit_box_algorithm.name}|{hit_box_algorithm.param_str}"

    @classmethod
    def create_atlas_name(
        cls, hash: str, vertex_order: Tuple[int, int, int, int] = (0, 1, 2, 3)
    ):
        return f"{hash}|{vertex_order}"

    def _update_cache_names(self):
        """
        Update the internal cache names.
        """
        self._cache_name = self.create_cache_name(
            hash=self._hash or self._image_data.hash,
            hit_box_algorithm=self._hit_box_algorithm,
            vertex_order=self._vertex_order,
        )
        self._atlas_name = self.create_atlas_name(
            hash=self._hash or self._image_data.hash,
            vertex_order=self._vertex_order,
        )

    @classmethod
    def create_image_cache_name(
        cls, path: Union[str, Path], crop: Tuple[int, int, int, int] = (0, 0, 0, 0)
    ):
        return f"{str(path)}|{crop}"

    @property
    def atlas_name(self) -> str:
        """
        The name of the texture used for the texture atlas (read only).

        :return: str
        """
        return self._atlas_name

    @property
    def file_path(self) -> Optional[Path]:
        """
        A Path object to the file this texture was loaded from

        :return: Path
        """
        return self._file_path

    @file_path.setter
    def file_path(self, path: Path):
        self._file_path = path

    @property
    def crop_values(self) -> Optional[Tuple[int, int, int, int]]:
        """
        The crop values used to create this texture in the referenced file

        :return: Tuple[int, int, int, int]
        """
        return self._crop_values

    @crop_values.setter
    def crop_values(self, crop: Tuple[int, int, int, int]):
        self._crop_values = crop

    @property
    def image(self) -> PIL.Image.Image:
        """
        Get or set the image of the texture.

        .. warning::

            This is an advanced function. Be absolutely sure
            you know the consequences of changing the image.
            It can cause problems with the texture atlas and
            hit box points.

        :param PIL.Image.Image image: The image to set
        """
        return self._image_data.image

    @image.setter
    def image(self, image: PIL.Image.Image):
        if image.size != self._image_data.image.size:
            raise ValueError("New image must be the same size as the old image")

        self._image_data.image = image

    @property
    def image_data(self) -> ImageData:
        """
        The image data of the texture (read only).

        This is a simple wrapper around the image
        containing metadata like hash and is used
        to determine the uniqueness of the image
        in texture atlases.

        :return: ImageData
        """
        return self._image_data

    @property
    def width(self) -> int:
        """
        The virtual width of the texture in pixels.
        This can be different from the actual width
        if the texture has been transformed or the
        size have been set manually.

        :rtype: int
        """
        return self._size[0]

    @width.setter
    def width(self, value: int):
        self._size = (value, self._size[1])

    @property
    def height(self) -> int:
        """
        The virtual width of the texture in pixels.

        This can be different from the actual width
        if the texture has been transformed or the
        size have been set manually.

        :rtype: int
        """
        return self._size[1]

    @height.setter
    def height(self, value: int):
        self._size = (self._size[0], value)

    @property
    def size(self) -> Tuple[int, int]:
        """
        The virtual size of the texture in pixels.

        This can be different from the actual width
        if the texture has been transformed or the
        size have been set manually.

        :rtype: Tuple[int, int]
        """
        return self._size

    @size.setter
    def size(self, value: Tuple[int, int]):
        self._size = value

    @property
    def hit_box_points(self) -> PointList:
        """
        Get the hit box points for this texture.

        Custom hit box points must be supplied during texture creation
        and should ideally not be changed after creation.

        :return: PointList
        """
        return self._hit_box_points

    @property
    def hit_box_algorithm(self) -> HitBoxAlgorithm:
        """
        (read only) The algorithm used to calculate the hit box for this texture.
        """
        return self._hit_box_algorithm

    @classmethod
    def create_filled(cls, name: str, size: Tuple[int, int], color: Color) -> "Texture":
        """
        Create a filled texture. This is an alias for :py:meth:`create_empty`.

        :param str name: Name of the texture
        :param Tuple[int, int] size: Size of the texture
        :param Color color: Color of the texture
        :return: Texture
        """
        return cls.create_empty(name, size, color)

    @classmethod
    def create_empty(
        cls,
        name: str,
        size: Tuple[int, int],
        color: Color = (0, 0, 0, 0),
    ) -> "Texture":
        """
        Create a texture with all pixels set to transparent black.

        The hit box of the returned Texture will be set to a rectangle
        with the dimensions in ``size`` because there is no non-blank
        pixel data to calculate a hit box.

        :param str name: The unique name for this texture
        :param Tuple[int,int] size: The xy size of the internal image

        This function has multiple uses, including:

            - Allocating space in texture atlases
            - Generating custom cached textures from component images

        The internal image can be altered with Pillow draw commands and
        then written/updated to a texture atlas. This works best for
        infrequent changes such as generating custom cached sprites.
        For frequent texture changes, you should instead render directly
        into the texture atlas.

        .. warning::

           If you plan to alter images using Pillow, read its
           documentation thoroughly! Some of the functions can have
           unexpected behavior.

           For example, if you want to draw one or more images that
           contain transparency onto a base image that also contains
           transparency, you will likely need to use
           `PIL.Image.alpha_composite`_ as part of your solution.
           Otherwise, blending may behave in unexpected ways.

           This is especially important for customizable characters.

        .. _PIL.Image.alpha_composite: https://pillow.readthedocs.io/en/stable/\
                                       reference/Image.html#PIL.Image.alpha_composite

        Be careful of your RAM usage when using this function. The
        Texture this method returns will have a new internal RGBA
        Pillow image which uses 4 bytes for every pixel in it.
        This will quickly add up if you create many large Textures.

        If you want to create more than one blank texture with the same
        dimensions, you can save CPU time and RAM by calling this
        function once, then passing the ``image`` attribute of the
        resulting Texture object to the class constructor for each
        additional blank Texture instance you would like to create.
        This can be especially helpful if you are creating multiple
        large Textures.

        """
        return Texture(
            image=PIL.Image.new("RGBA", size, TRANSPARENT_BLACK),
            hash=name,
            hit_box_algorithm=hitbox.algo_bounding_box,
        )

    # ----- Transformations -----

    def flip_left_right(self) -> "Texture":
        """
        Flip the texture left to right / horizontally.

        This returns a new texture with the same image data, but
        has updated hit box data and a transform that will be
        applied to the image when it's drawn (GPU side).

        :return: Texture
        """
        return self.transform(FlipLeftRightTransform)

    def flip_top_bottom(self) -> "Texture":
        """
        Flip the texture top to bottom / vertically.

        This returns a new texture with the same image data, but
        has updated hit box data and a transform that will be
        applied to the image when it's drawn (GPU side).

        :return: Texture
        """
        return self.transform(FlipTopBottomTransform)

    def flip_horizontally(self) -> "Texture":
        """
        Flip the texture left to right / horizontally.

        This returns a new texture with the same image data, but
        has updated hit box data and a transform that will be
        applied to the image when it's drawn (GPU side).

        :return: Texture
        """
        return self.flip_left_right()

    def flip_vertically(self) -> "Texture":
        """
        Flip the texture top to bottom / vertically.

        This returns a new texture with the same image data, but
        has updated hit box data and a transform that will be
        applied to the image when it's drawn (GPU side).

        :return: Texture
        """
        return self.flip_top_bottom()

    def flip_diagonally(self) -> "Texture":
        """
        Returns a new texture that is flipped diagonally from this texture.
        This is an alias for :func:`transpose`.

        This returns a new texture with the same image data, but
        has updated hit box data and a transform that will be
        applied to the image when it's drawn (GPU side).

        :return: Texture
        """
        return self.transpose()

    def transpose(self) -> "Texture":
        """
        Returns a new texture that is transposed from this texture.
        This flips the texture diagonally from lower right to upper left.

        This returns a new texture with the same image data, but
        has updated hit box data and a transform that will be
        applied to the image when it's drawn (GPU side).

        :return: Texture
        """
        return self.transform(TransposeTransform)

    def transverse(self) -> "Texture":
        """
        Returns a new texture that is transverse from this texture.
        This flips the texture diagonally from lower left to upper right.

        This returns a new texture with the same image data, but
        has updated hit box data and a transform that will be
        applied to the image when it's drawn (GPU side).

        :return: Texture
        """
        return self.transform(TransverseTransform)

    def rotate_90(self, count: int = 1) -> "Texture":
        """
        Rotate the texture by a given number of 90 degree steps.

        This returns a new texture with the same image data, but
        has updated hit box data and a transform that will be
        applied to the image when it's drawn (GPU side).

        :param int count: Number of 90 degree steps to rotate.
        :return: Texture
        """
        angles = [None, Rotate90Transform, Rotate180Transform, Rotate270Transform]
        count = count % 4
        transform = angles[count]
        if transform is None:
            return self
        return self.transform(transform)

    def rotate_180(self) -> "Texture":
        """
        Rotate the texture 180 degrees.

        This returns a new texture with the same image data, but
        has updated hit box data and a transform that will be
        applied to the image when it's drawn (GPU side).

        :return: Texture
        """
        return self.transform(Rotate180Transform)

    def rotate_270(self) -> "Texture":
        """
        Rotate the texture 270 degrees.

        This returns a new texture with the same image data, but
        has updated hit box data and a transform that will be
        applied to the image when it's drawn (GPU side).

        :return: Texture
        """
        return self.transform(Rotate270Transform)

    def transform(
        self,
        transform: Type[Transform],
    ) -> "Texture":
        """
        Create a new texture with the given transform applied.

        :param Transform transform: Transform to apply
        :return: New texture
        """
        new_hit_box_points = transform.transform_hit_box_points(self._hit_box_points)
        texture = Texture(
            self.image_data,
            hit_box_algorithm=self._hit_box_algorithm,
            hit_box_points=new_hit_box_points,
            hash=self._hash,
        )
        texture.width = self.width
        texture.height = self.height
        texture._vertex_order = transform.transform_vertex_order(self._vertex_order)
        texture.file_path = self.file_path
        texture.crop_values = self.crop_values

        # Swap width and height of the texture if needed
        old_rotation = ORIENTATIONS[self._vertex_order][0]
        new_rotation = ORIENTATIONS[texture._vertex_order][0]
        old_swapped = abs(old_rotation) % 180 != 0
        new_swapped = abs(new_rotation) % 180 != 0
        if old_swapped != new_swapped:
            texture.width, texture.height = self.height, self.width

        texture._update_cache_names()
        return texture

    def crop(
        self,
        x: int,
        y: int,
        width: int,
        height: int,
    ) -> "Texture":
        """
        Create a new texture from a sub-section of this texture.

        If the crop is the same size as the original texture or
        the crop is 0 width or height, the original texture is
        returned.

        :param int x: X position to start crop
        :param int y: Y position to start crop
        :param int width: Width of crop
        :param int height: Height of crop
        :param bool cache: If True, the cropped texture will be cached
        :return: Texture
        """
        # Return self if the crop is the same size as the original image
        if (
            width == self.image.width
            and height == self.image.height
            and x == 0
            and y == 0
        ):
            return self

        # Return self width and height is 0
        if width == 0 and height == 0:
            return self

        self.validate_crop(self.image, x, y, width, height)

        area = (x, y, x + width, y + height)
        image = self.image.crop(area)
        image_data = ImageData(image)
        texture = Texture(
            image_data,
            hit_box_algorithm=self._hit_box_algorithm,
        )
        texture.crop_values = (x, y, width, height)
        return texture

    # ------ Atlas functions ------

    def remove_from_atlases(self) -> None:
        """
        Remove this texture from all atlases.
        """
        for atlas in self._atlas_refs or ():
            atlas.remove(self)

    def add_atlas_ref(self, atlas: "TextureAtlas") -> None:
        """
        Add a reference to an atlas that this texture is in.
        """
        if self._atlas_refs is None:
            self._atlas_refs = WeakSet()
        self._atlas_refs.add(atlas)

    def remove_atlas_ref(self, atlas: "TextureAtlas") -> None:
        """
        Remove a reference to an atlas that this texture is in.
        """
        if self._atlas_refs is not None:
            self._atlas_refs.remove(atlas)

    # ----- Utility functions -----

    def remove_from_cache(self, ignore_error: bool = True) -> None:
        """
        Remove this texture from the cache.

        :param bool ignore_error: If True, ignore errors if the texture is not in the cache
        :return: None
        """
        _cache.texture_cache.delete(self)

    @staticmethod
    def validate_crop(
        image: PIL.Image.Image, x: int, y: int, width: int, height: int
    ) -> None:
        """
        Validate the crop values for a given image.
        """
        if x < 0 or y < 0 or width < 0 or height < 0:
            raise ValueError(
                f"crop values must be positive: {x}, {y}, {width}, {height}"
            )
        if x >= image.width:
            raise ValueError(f"x position is outside of texture: {x}")
        if y >= image.height:
            raise ValueError(f"y position is outside of texture: {y}")
        if x + width - 1 >= image.width:
            raise ValueError(f"width is outside of texture: {width + x}")
        if y + height - 1 >= image.height:
            raise ValueError(f"height is outside of texture: {height + y}")

    def _calculate_hit_box_points(self) -> PointList:
        """
        Calculate the hit box points for this texture based on the configured
        hit box algorithm. This is usually done on texture creation
        or when the hit box points are requested the first time.
        """
        # Check if we have cached points
        points = _cache.hit_box_cache.get(self.cache_name)
        if points:
            return points

        # Calculate points with the selected algorithm
        points = self._hit_box_algorithm.calculate(self.image)
        if self._hit_box_algorithm.cache:
            _cache.hit_box_cache.put(self.cache_name, points)

        return points

    # ----- Drawing functions -----

    def _create_cached_spritelist(self) -> "SpriteList":
        """Create or return the cached sprite list."""
        from arcade.sprite_list import SpriteList

        if self._sprite_list is None:
            self._sprite_list = SpriteList(capacity=1)
        return self._sprite_list

    def draw_sized(
        self,
        center_x: float,
        center_y: float,
        width: float,
        height: float,
        angle: float = 0.0,
        alpha: int = 255,
    ):
        """
        Draw a texture with a specific width and height.

        .. warning:: This is a very slow method of drawing a texture,
                     and should be used sparingly. The method simply
                     creates a sprite internally and draws it.

        :param float center_x: X position to draw texture
        :param float center_y: Y position to draw texture
        :param float width: Width to draw texture
        :param float height: Height to draw texture
        :param float angle: Angle to draw texture
        :param int alpha: Alpha value to draw texture
        """
        from arcade import Sprite

        spritelist = self._create_cached_spritelist()
        sprite = Sprite(
            self,
            center_x=center_x,
            center_y=center_y,
            angle=angle,
        )
        # sprite.size = (width, height)
        sprite.width = width
        sprite.height = height

        sprite.alpha = alpha
        # Due to circular references we can't keep the sprite around
        spritelist.append(sprite)
        spritelist.draw()
        spritelist.remove(sprite)

    def draw_scaled(
        self,
        center_x: float,
        center_y: float,
        scale: float = 1.0,
        angle: float = 0.0,
        alpha: int = 255,
    ):
        """
        Draw the texture.

        .. warning:: This is a very slow method of drawing a texture,
                     and should be used sparingly. The method simply
                     creates a sprite internally and draws it.

        :param float center_x: X location of where to draw the texture.
        :param float center_y: Y location of where to draw the texture.
        :param float scale: Scale to draw rectangle. Defaults to 1.
        :param float angle: Angle to rotate the texture by.
        :param int alpha: The transparency of the texture `(0-255)`.
        """
        from arcade import Sprite

        spritelist = self._create_cached_spritelist()
        sprite = Sprite(
            self,
            center_x=center_x,
            center_y=center_y,
            angle=angle,
            scale=scale,
        )
        sprite.alpha = alpha
        # Due to circular references we can't keep the sprite around
        spritelist.append(sprite)
        spritelist.draw()
        spritelist.remove(sprite)

    # ------------------------------------------------------------
    # Comparison and hash functions so textures can work with sets
    # A texture's uniqueness is simply based on the name
    # ------------------------------------------------------------
    def __hash__(self) -> int:
        return hash(self.cache_name)

    def __eq__(self, other) -> bool:
        if other is None:
            return False
        if not isinstance(other, self.__class__):
            return False
        return self.cache_name == other.cache_name

    def __ne__(self, other) -> bool:
        if other is None:
            return True
        if not isinstance(other, self.__class__):
            return True
        return self.cache_name != other.cache_name

    def __repr__(self) -> str:
        cache_name = getattr(self, "cache_name", None)
        return f"<Texture cache_name={cache_name}>"

    def __del__(self):
        if getattr(self, "_atlas_refs", None) is not None:
            for atlas in self._atlas_refs:
                atlas.remove(self)<|MERGE_RESOLUTION|>--- conflicted
+++ resolved
@@ -1,12 +1,6 @@
-<<<<<<< HEAD
 import logging
 from typing import Any, Dict, Optional, Tuple, Type, Union, TYPE_CHECKING
-=======
-import hashlib
-import logging
->>>>>>> a08fc123
 from pathlib import Path
-from typing import TYPE_CHECKING, Any, Dict, Optional, Tuple, Type, Union
 from weakref import WeakSet
 
 import PIL.Image
@@ -28,16 +22,13 @@
     TransposeTransform,
     TransverseTransform,
 )
-<<<<<<< HEAD
 from arcade.types import PointList
 from arcade.color import TRANSPARENT_BLACK
 from arcade.hitbox import HitBoxAlgorithm
 from arcade import cache as _cache
 from arcade import hitbox
 from .image_data import ImageData
-=======
 from arcade.types import Color, PointList
->>>>>>> a08fc123
 
 if TYPE_CHECKING:
     from arcade import TextureAtlas
@@ -46,89 +37,6 @@
 LOG = logging.getLogger(__name__)
 
 
-<<<<<<< HEAD
-=======
-class ImageData:
-    """
-    A class holding the image for a texture with other metadata such as the hash.
-    This information is used internally by the texture atlas to identify unique textures.
-
-    If a hash is not provided, it will be calculated.
-    It's important that all hashes are of the same type.
-    By default, the hash is calculated using the sha256 algorithm.
-
-    The ability to provide a hash directly is mainly there
-    for ensuring we can load and save texture atlases to disk.
-
-    :param PIL.Image.Image image: The image for this texture
-    :param str hash: The hash of the image
-    """
-
-    __slots__ = ("image", "hash", "__weakref__")
-    hash_func = "sha256"
-
-    def __init__(self, image: PIL.Image.Image, hash: Optional[str] = None):
-        self.image = image
-        self.hash = hash or self.calculate_hash(image)
-
-    @classmethod
-    def calculate_hash(cls, image: PIL.Image.Image) -> str:
-        """
-        Calculates the hash of an image.
-
-        The algorithm used is defined by the ``hash_func`` class variable.
-        """
-        hash = hashlib.new(cls.hash_func)
-        hash.update(image.tobytes())
-        return hash.hexdigest()
-
-    @property
-    def width(self) -> int:
-        """
-        The width of the image
-        """
-        return self.image.width
-
-    @property
-    def height(self) -> int:
-        """
-        The height of the image
-        """
-        return self.image.height
-
-    @property
-    def size(self) -> Tuple[int, int]:
-        """
-        The size of the image
-        """
-        return self.image.size
-
-    # ImageData uniqueness is based on the hash
-    # -----------------------------------------
-    def __hash__(self) -> int:
-        return hash(self.hash)
-
-    def __eq__(self, other) -> bool:
-        if other is None:
-            return False
-        if not isinstance(other, self.__class__):
-            return False
-        return self.hash == other.hash
-
-    def __ne__(self, other) -> bool:
-        if other is None:
-            return True
-        if not isinstance(other, self.__class__):
-            return True
-        return self.hash != other.hash
-
-    # -----------------------------------------
-
-    def __repr__(self):
-        return f"<ImageData width={self.width}, height={self.height}, hash={self.hash}>"
-
-
->>>>>>> a08fc123
 class Texture:
     """
     An arcade.Texture is simply a wrapper for image data as a Pillow image
