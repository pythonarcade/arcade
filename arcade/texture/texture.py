--- conflicted
+++ resolved
@@ -1,9 +1,6 @@
-<<<<<<< HEAD
-=======
 from __future__ import annotations
 
 import hashlib
->>>>>>> ad8820f2
 import logging
 from typing import Any, Dict, Optional, Tuple, Type, Union, TYPE_CHECKING
 from pathlib import Path
@@ -34,7 +31,6 @@
 from arcade.hitbox import HitBoxAlgorithm
 from arcade import cache as _cache
 from arcade import hitbox
-from .image_data import ImageData
 from arcade.types import RGBA255, PointList
 
 if TYPE_CHECKING:
@@ -46,8 +42,6 @@
 LOG = logging.getLogger(__name__)
 
 
-<<<<<<< HEAD
-=======
 class ImageData:
     """
     A class holding the image for a texture with other metadata such as the hash.
@@ -128,7 +122,6 @@
         return f"<ImageData width={self.width}, height={self.height}, hash={self.hash}>"
 
 
->>>>>>> ad8820f2
 class Texture:
     """
     An arcade.Texture is simply a wrapper for image data as a Pillow image
