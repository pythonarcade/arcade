--- conflicted
+++ resolved
@@ -1,10 +1,6 @@
 import logging
 import hashlib
-<<<<<<< HEAD
-from typing import Optional, Tuple, Type, Union, TYPE_CHECKING
-=======
 from typing import Any, Dict, Optional, Tuple, List, Type, Union, TYPE_CHECKING
->>>>>>> 032f39f7
 from pathlib import Path
 
 import PIL.Image
