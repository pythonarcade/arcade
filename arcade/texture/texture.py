from __future__ import annotations

import hashlib
import logging
from typing import Any, Dict, Optional, Tuple, Type, Union, TYPE_CHECKING
from pathlib import Path
from weakref import WeakSet

import PIL.Image
import PIL.ImageDraw
import PIL.ImageOps

from arcade import hitbox
from arcade.color import TRANSPARENT_BLACK
from arcade.hitbox.base import HitBoxAlgorithm
from arcade.texture.transforms import (
    ORIENTATIONS,
    FlipLeftRightTransform,
    FlipTopBottomTransform,
    Rotate90Transform,
    Rotate180Transform,
    Rotate270Transform,
    Transform,
    TransposeTransform,
    TransverseTransform,
)

from arcade.types import RGBA255, Point2List
from arcade.types.rect import Rect

if TYPE_CHECKING:
    from arcade import TextureAtlas
    from arcade.sprite_list import SpriteList

__all__ = ["ImageData", "Texture"]

LOG = logging.getLogger(__name__)


class ImageData:
    """
    A class holding the image for a texture with other metadata such as the hash.
    This information is used internally by the texture atlas to identify unique textures.

    If a hash is not provided, it will be calculated.
    It's important that all hashes are of the same type.
    By default, the hash is calculated using the sha256 algorithm.

    The ability to provide a hash directly is mainly there
    for ensuring we can load and save texture atlases to disk.

    :param image: The image for this texture
    :param hash: The hash of the image
    """

    __slots__ = ("image", "hash", "__weakref__")
    hash_func = "sha256"

    def __init__(self, image: PIL.Image.Image, hash: Optional[str] = None, **kwargs):
        self.image = image
        self.hash = hash or self.calculate_hash(image)

    @classmethod
    def calculate_hash(cls, image: PIL.Image.Image) -> str:
        """
        Calculates the hash of an image.

        The algorithm used is defined by the ``hash_func`` class variable.
        """
        hash = hashlib.new(cls.hash_func)
        hash.update(image.tobytes())
        return hash.hexdigest()

    @property
    def width(self) -> int:
        """
        The width of the image
        """
        return self.image.width

    @property
    def height(self) -> int:
        """
        The height of the image
        """
        return self.image.height

    @property
    def size(self) -> Tuple[int, int]:
        """
        The size of the image
        """
        return self.image.size

    # ImageData uniqueness is based on the hash
    # -----------------------------------------
    def __hash__(self) -> int:
        return hash(self.hash)

    def __eq__(self, other) -> bool:
        if other is None:
            return False
        if not isinstance(other, self.__class__):
            return False
        return self.hash == other.hash

    def __ne__(self, other) -> bool:
        if other is None:
            return True
        if not isinstance(other, self.__class__):
            return True
        return self.hash != other.hash

    # -----------------------------------------

    def __repr__(self):
        return f"<ImageData width={self.width}, height={self.height}, hash={self.hash}>"


class Texture:
    """
    An arcade.Texture is simply a wrapper for image data as a Pillow image
    and the hit box data for this image used in collision detection.
    Usually created by the :class:`load_texture` or :class:`load_textures` commands.

    :param image: The image or ImageData for this texture
    :param hit_box_algorithm: The algorithm to use for calculating the hit box.
    :param hit_box_points: A list of hitbox points for the texture to use (Optional).
                                     Completely overrides the hit box algorithm.
    :param hash: Optional unique name for the texture. Can be used to make this texture
                     globally unique. By default the hash of the pixel data is used.
    """

    __slots__ = (
        "_image_data",
        "_size",
        "_vertex_order",
        "_transforms",
        "_sprite_list",
        "_hit_box_algorithm",
        "_hit_box_points",
        "_hash",
        "_cache_name",
        "_atlas_name",
        "_file_path",
        "_crop_values",
        "_properties",
        "_atlas_refs",
        "__weakref__",
    )

    def __init__(
        self,
        image: Union[PIL.Image.Image, ImageData],
        *,
        hit_box_algorithm: Optional[HitBoxAlgorithm] = None,
        hit_box_points: Optional[Point2List] = None,
        hash: Optional[str] = None,
        **kwargs,
    ):
        # Overrides the hash
        self._hash = hash

        if isinstance(image, PIL.Image.Image):
            self._image_data = ImageData(image, hash=hash)
        elif isinstance(image, ImageData):
            self._image_data = image
        else:
            raise TypeError(
                "image must be an instance of PIL.Image.Image or ImageData, "
                f"not {type(image)}"
            )

        # Set the size of the texture since this is immutable
        self._size = image.width, image.height
        # The order of the texture coordinates when mapping
        # to a sprite/quad. This order is changed when the
        # texture is flipped or rotated.
        self._vertex_order = 0, 1, 2, 3

        # Internal spritelist for drawing
        self._sprite_list: Optional[SpriteList] = None

        self._hit_box_algorithm = hit_box_algorithm or hitbox.algo_default
        if not isinstance(self._hit_box_algorithm, HitBoxAlgorithm):
            raise TypeError(
                f"hit_box_algorithm must be an instance of HitBoxAlgorithm, not {type(self._hit_box_algorithm)}"
            )

        # Internal names
        self._cache_name: str = ""
        self._atlas_name: str = ""
        self._update_cache_names()
<<<<<<< HEAD
        self._hit_box_points: PointList = hit_box_points or self._calculate_hit_box_points()
=======
        self._hit_box_points: Point2List = (
            hit_box_points or self._calculate_hit_box_points()
        )
>>>>>>> 204e4f6c

        # Track what atlases the image is in
        self._atlas_refs: Optional[WeakSet["TextureAtlas"]] = None

        # Optional filename for debugging
        self._file_path: Optional[Path] = None
        self._crop_values: Optional[Tuple[int, int, int, int]] = None
        self._properties: Dict[str, Any] = {}

    @property
    def properties(self) -> Dict[str, Any]:
        """
        A dictionary of properties for this texture.
        This can be used to store any data you want.

        :return: Dict[str, Any]
        """
        return self._properties

    @property
    def cache_name(self) -> str:
        """
        The name of the texture used for caching (read only).

        :return: str
        """
        return self._cache_name

    @classmethod
    def create_cache_name(
        cls,
        *,
        hash: str,
        hit_box_algorithm: HitBoxAlgorithm,
        vertex_order: Tuple[int, int, int, int] = (0, 1, 2, 3),
    ) -> str:
        """
        Create a cache name for the texture.

        :param image_data: The image data
        :param hit_box_algorithm: The hit box algorithm
        :param hit_box_args: The hit box algorithm arguments
        :param Tuple[int, int, int, int] vertex_order: The vertex order
        :return: str
        """
        if not isinstance(hash, str):
            raise TypeError(f"Expected str, got {type(hash)}")
        if not isinstance(hit_box_algorithm, HitBoxAlgorithm):
            raise TypeError(f"Expected HitBoxAlgorithm, got {type(hit_box_algorithm)}")

        return f"{hash}|{vertex_order}|{hit_box_algorithm.cache_name}|"

    @classmethod
    def create_atlas_name(
        cls, hash: str, vertex_order: Tuple[int, int, int, int] = (0, 1, 2, 3)
    ):
        return f"{hash}|{vertex_order}"

    def _update_cache_names(self):
        """
        Update the internal cache names.
        """
        self._cache_name = self.create_cache_name(
            hash=self._hash or self._image_data.hash,
            hit_box_algorithm=self._hit_box_algorithm,
            vertex_order=self._vertex_order,
        )
        self._atlas_name = self.create_atlas_name(
            hash=self._hash or self._image_data.hash,
            vertex_order=self._vertex_order,
        )

    @classmethod
    def create_image_cache_name(
        cls, path: Union[str, Path], crop: Tuple[int, int, int, int] = (0, 0, 0, 0)
    ):
        return f"{str(path)}|{crop}"

    @property
    def atlas_name(self) -> str:
        """
        The name of the texture used for the texture atlas (read only).

        :return: str
        """
        return self._atlas_name

    @property
    def file_path(self) -> Optional[Path]:
        """
        A Path object to the file this texture was loaded from

        :return: Path
        """
        return self._file_path

    @file_path.setter
    def file_path(self, path: Optional[Path]):
        self._file_path = path

    @property
    def crop_values(self) -> Optional[Tuple[int, int, int, int]]:
        """
        The crop values used to create this texture in the referenced file

        :return: Tuple[int, int, int, int]
        """
        return self._crop_values

    @crop_values.setter
    def crop_values(self, crop: Optional[Tuple[int, int, int, int]]):
        self._crop_values = crop

    @property
    def image(self) -> PIL.Image.Image:
        """
        Get or set the image of the texture.

        .. warning::

            This is an advanced function. Be absolutely sure
            you know the consequences of changing the image.
            It can cause problems with the texture atlas and
            hit box points.

        :param image: The image to set
        """
        return self._image_data.image

    @image.setter
    def image(self, image: PIL.Image.Image):
        if image.size != self._image_data.image.size:
            raise ValueError("New image must be the same size as the old image")

        self._image_data.image = image

    @property
    def image_data(self) -> ImageData:
        """
        The image data of the texture (read only).

        This is a simple wrapper around the image
        containing metadata like hash and is used
        to determine the uniqueness of the image
        in texture atlases.

        :return: ImageData
        """
        return self._image_data

    @property
    def width(self) -> int:
        """
        The virtual width of the texture in pixels.
        This can be different from the actual width
        if the texture has been transformed or the
        size have been set manually.

        """
        return self._size[0]

    @width.setter
    def width(self, value: int):
        self._size = (value, self._size[1])

    @property
    def height(self) -> int:
        """
        The virtual width of the texture in pixels.

        This can be different from the actual width
        if the texture has been transformed or the
        size have been set manually.

        """
        return self._size[1]

    @height.setter
    def height(self, value: int):
        self._size = (self._size[0], value)

    @property
    def size(self) -> Tuple[int, int]:
        """
        The virtual size of the texture in pixels.

        This can be different from the actual width
        if the texture has been transformed or the
        size have been set manually.

        """
        return self._size

    @size.setter
    def size(self, value: Tuple[int, int]):
        self._size = value

    @property
    def hit_box_points(self) -> Point2List:
        """
        Get the hit box points for this texture.

        Custom hit box points must be supplied during texture creation
        and should ideally not be changed after creation.

        :return: PointList
        """
        return self._hit_box_points

    @property
    def hit_box_algorithm(self) -> HitBoxAlgorithm:
        """
        (read only) The algorithm used to calculate the hit box for this texture.
        """
        return self._hit_box_algorithm

    @classmethod
    def create_filled(cls, name: str, size: Tuple[int, int], color: RGBA255) -> "Texture":
        """
        Create a filled texture. This is an alias for :py:meth:`create_empty`.

        :param name: Name of the texture
        :param Tuple[int, int] size: Size of the texture
        :param color: Color of the texture
        :return: Texture
        """
        return cls.create_empty(name, size, color)

    @classmethod
    def create_empty(
        cls,
        name: str,
        size: Tuple[int, int],
        color: RGBA255 = TRANSPARENT_BLACK,
    ) -> "Texture":
        """
        Create a texture with all pixels set to transparent black.

        The hit box of the returned Texture will be set to a rectangle
        with the dimensions in ``size`` because there is no non-blank
        pixel data to calculate a hit box.

        :param name: The unique name for this texture
        :param size: The xy size of the internal image

        This function has multiple uses, including:

            - Allocating space in texture atlases
            - Generating custom cached textures from component images

        The internal image can be altered with Pillow draw commands and
        then written/updated to a texture atlas. This works best for
        infrequent changes such as generating custom cached sprites.
        For frequent texture changes, you should instead render directly
        into the texture atlas.

        .. warning::

           If you plan to alter images using Pillow, read its
           documentation thoroughly! Some of the functions can have
           unexpected behavior.

           For example, if you want to draw one or more images that
           contain transparency onto a base image that also contains
           transparency, you will likely need to use
           `PIL.Image.alpha_composite`_ as part of your solution.
           Otherwise, blending may behave in unexpected ways.

           This is especially important for customizable characters.

        .. _PIL.Image.alpha_composite: https://pillow.readthedocs.io/en/stable/\
                                       reference/Image.html#PIL.Image.alpha_composite

        Be careful of your RAM usage when using this function. The
        Texture this method returns will have a new internal RGBA
        Pillow image which uses 4 bytes for every pixel in it.
        This will quickly add up if you create many large Textures.

        If you want to create more than one blank texture with the same
        dimensions, you can save CPU time and RAM by calling this
        function once, then passing the ``image`` attribute of the
        resulting Texture object to the class constructor for each
        additional blank Texture instance you would like to create.
        This can be especially helpful if you are creating multiple
        large Textures.

        """
        return Texture(
            image=PIL.Image.new("RGBA", size, color),
            hash=name,
            hit_box_algorithm=hitbox.algo_bounding_box,
        )

    # ----- Transformations -----

    def flip_left_right(self) -> "Texture":
        """
        Flip the texture left to right / horizontally.

        This returns a new texture with the same image data, but
        has updated hit box data and a transform that will be
        applied to the image when it's drawn (GPU side).

        :return: Texture
        """
        return self.transform(FlipLeftRightTransform)

    def flip_top_bottom(self) -> "Texture":
        """
        Flip the texture top to bottom / vertically.

        This returns a new texture with the same image data, but
        has updated hit box data and a transform that will be
        applied to the image when it's drawn (GPU side).

        :return: Texture
        """
        return self.transform(FlipTopBottomTransform)

    def flip_horizontally(self) -> "Texture":
        """
        Flip the texture left to right / horizontally.

        This returns a new texture with the same image data, but
        has updated hit box data and a transform that will be
        applied to the image when it's drawn (GPU side).

        :return: Texture
        """
        return self.flip_left_right()

    def flip_vertically(self) -> "Texture":
        """
        Flip the texture top to bottom / vertically.

        This returns a new texture with the same image data, but
        has updated hit box data and a transform that will be
        applied to the image when it's drawn (GPU side).

        :return: Texture
        """
        return self.flip_top_bottom()

    def flip_diagonally(self) -> "Texture":
        """
        Returns a new texture that is flipped diagonally from this texture.
        This is an alias for :func:`transpose`.

        This returns a new texture with the same image data, but
        has updated hit box data and a transform that will be
        applied to the image when it's drawn (GPU side).

        :return: Texture
        """
        return self.transpose()

    def transpose(self) -> "Texture":
        """
        Returns a new texture that is transposed from this texture.
        This flips the texture diagonally from lower right to upper left.

        This returns a new texture with the same image data, but
        has updated hit box data and a transform that will be
        applied to the image when it's drawn (GPU side).

        :return: Texture
        """
        return self.transform(TransposeTransform)

    def transverse(self) -> "Texture":
        """
        Returns a new texture that is transverse from this texture.
        This flips the texture diagonally from lower left to upper right.

        This returns a new texture with the same image data, but
        has updated hit box data and a transform that will be
        applied to the image when it's drawn (GPU side).

        :return: Texture
        """
        return self.transform(TransverseTransform)

    def rotate_90(self, count: int = 1) -> "Texture":
        """
        Rotate the texture by a given number of 90 degree steps.

        This returns a new texture with the same image data, but
        has updated hit box data and a transform that will be
        applied to the image when it's drawn (GPU side).

        :param count: Number of 90 degree steps to rotate.
        :return: Texture
        """
        angles = [None, Rotate90Transform, Rotate180Transform, Rotate270Transform]
        count = count % 4
        transform = angles[count]
        if transform is None:
            return self
        return self.transform(transform)

    def rotate_180(self) -> "Texture":
        """
        Rotate the texture 180 degrees.

        This returns a new texture with the same image data, but
        has updated hit box data and a transform that will be
        applied to the image when it's drawn (GPU side).

        :return: Texture
        """
        return self.transform(Rotate180Transform)

    def rotate_270(self) -> "Texture":
        """
        Rotate the texture 270 degrees.

        This returns a new texture with the same image data, but
        has updated hit box data and a transform that will be
        applied to the image when it's drawn (GPU side).

        :return: Texture
        """
        return self.transform(Rotate270Transform)

    def transform(
        self,
        transform: Type[Transform],
    ) -> "Texture":
        """
        Create a new texture with the given transform applied.

        :param transform: Transform to apply
        :return: New texture
        """
        new_hit_box_points = transform.transform_hit_box_points(self._hit_box_points)
        texture = Texture(
            self.image_data,
            hit_box_algorithm=self._hit_box_algorithm,
            hit_box_points=new_hit_box_points,
            hash=self._hash,
        )
        texture.width = self.width
        texture.height = self.height
        texture._vertex_order = transform.transform_vertex_order(self._vertex_order)
        texture.file_path = self.file_path
        texture.crop_values = self.crop_values

        # Swap width and height of the texture if needed
        old_rotation = ORIENTATIONS[self._vertex_order][0]
        new_rotation = ORIENTATIONS[texture._vertex_order][0]
        old_swapped = abs(old_rotation) % 180 != 0
        new_swapped = abs(new_rotation) % 180 != 0
        if old_swapped != new_swapped:
            texture.width, texture.height = self.height, self.width

        texture._update_cache_names()
        return texture

    def crop(
        self,
        x: int,
        y: int,
        width: int,
        height: int,
    ) -> "Texture":
        """
        Create a new texture from a sub-section of this texture.

        If the crop is the same size as the original texture or
        the crop is 0 width or height, the original texture is
        returned.

        :param x: X position to start crop
        :param y: Y position to start crop
        :param width: Width of crop
        :param height: Height of crop
        :param cache: If True, the cropped texture will be cached
        :return: Texture
        """
        # Return self if the crop is the same size as the original image
        if (
            width == self.image.width
            and height == self.image.height
            and x == 0
            and y == 0
        ):
            return self

        # Return self width and height is 0
        if width == 0 and height == 0:
            return self

        self.validate_crop(self.image, x, y, width, height)

        area = (x, y, x + width, y + height)
        image = self.image.crop(area)
        image_data = ImageData(image)
        texture = Texture(
            image_data,
            hit_box_algorithm=self._hit_box_algorithm,
        )
        texture.crop_values = (x, y, width, height)
        return texture

    # ------ Atlas functions ------

    def remove_from_atlases(self) -> None:
        """
        Remove this texture from all atlases.
        """
        for atlas in self._atlas_refs or ():
            atlas.remove(self)

    def add_atlas_ref(self, atlas: "TextureAtlas") -> None:
        """
        Add a reference to an atlas that this texture is in.
        """
        if self._atlas_refs is None:
            self._atlas_refs = WeakSet()
        self._atlas_refs.add(atlas)

    def remove_atlas_ref(self, atlas: "TextureAtlas") -> None:
        """
        Remove a reference to an atlas that this texture is in.
        """
        if self._atlas_refs is not None:
            self._atlas_refs.remove(atlas)

    # ----- Utility functions -----

    @staticmethod
    def validate_crop(
        image: PIL.Image.Image, x: int, y: int, width: int, height: int
    ) -> None:
        """
        Validate the crop values for a given image.
        """
        if x < 0 or y < 0 or width < 0 or height < 0:
            raise ValueError(
                f"crop values must be positive: {x}, {y}, {width}, {height}"
            )
        if x >= image.width:
            raise ValueError(f"x position is outside of texture: {x}")
        if y >= image.height:
            raise ValueError(f"y position is outside of texture: {y}")
        if x + width - 1 >= image.width:
            raise ValueError(f"width is outside of texture: {width + x}")
        if y + height - 1 >= image.height:
            raise ValueError(f"height is outside of texture: {height + y}")

    def _calculate_hit_box_points(self) -> Point2List:
        """
        Calculate the hit box points for this texture based on the configured
        hit box algorithm. This is usually done on texture creation
        or when the hit box points are requested the first time.
        """
        return self._hit_box_algorithm.calculate(self.image)

    # ----- Drawing functions -----

    def _create_cached_spritelist(self) -> "SpriteList":
        """Create or return the cached sprite list."""
        from arcade.sprite_list import SpriteList

        if self._sprite_list is None:
            self._sprite_list = SpriteList(capacity=1)
        return self._sprite_list

    def draw_sized(
        self,
        center_x: float,
        center_y: float,
        width: float,
        height: float,
        angle: float = 0.0,
        alpha: int = 255,
    ):
        """
        Draw a texture with a specific width and height.

        .. warning:: This is a very slow method of drawing a texture,
                     and should be used sparingly. The method simply
                     creates a sprite internally and draws it.

        :param center_x: X position to draw texture
        :param center_y: Y position to draw texture
        :param width: Width to draw texture
        :param height: Height to draw texture
        :param angle: Angle to draw texture
        :param alpha: Alpha value to draw texture
        """
        from arcade import Sprite

        spritelist = self._create_cached_spritelist()
        sprite = Sprite(
            self,
            center_x=center_x,
            center_y=center_y,
            angle=angle,
        )
        # sprite.size = (width, height)
        sprite.width = width
        sprite.height = height

        sprite.alpha = alpha
        # Due to circular references we can't keep the sprite around
        spritelist.append(sprite)
        spritelist.draw()
        spritelist.remove(sprite)

    def draw_scaled(
        self,
        center_x: float,
        center_y: float,
        scale: float = 1.0,
        angle: float = 0.0,
        alpha: int = 255,
    ):
        """
        Draw the texture.

        .. warning:: This is a very slow method of drawing a texture,
                     and should be used sparingly. The method simply
                     creates a sprite internally and draws it.

        :param center_x: X location of where to draw the texture.
        :param center_y: Y location of where to draw the texture.
        :param scale: Scale to draw rectangle. Defaults to 1.
        :param angle: Angle to rotate the texture by.
        :param alpha: The transparency of the texture ``(0-255)``.
        """
        from arcade import Sprite

        spritelist = self._create_cached_spritelist()
        sprite = Sprite(
            self,
            center_x=center_x,
            center_y=center_y,
            angle=angle,
            scale=scale,
        )
        sprite.alpha = alpha
        # Due to circular references we can't keep the sprite around
        spritelist.append(sprite)
        spritelist.draw()
        spritelist.remove(sprite)

<<<<<<< HEAD
=======
    def draw_rect(self, rect: Rect, alpha: int = 255):
        """
        Draw the texture.

        .. warning:: This is a very slow method of drawing a texture,
                     and should be used sparingly. The method simply
                     creates a sprite internally and draws it.

        :param rect: A Rect to draw this texture to.
        :param alpha: The transparency of the texture ``(0-255)``.
        """
        self.draw_sized(rect.x, rect.y, rect.width, rect.height, alpha=alpha)

    # ------------------------------------------------------------
    # Comparison and hash functions so textures can work with sets
    # A texture's uniqueness is simply based on the name
    # ------------------------------------------------------------
    # def __hash__(self) -> int:
    #     return hash(self.cache_name)

    # def __eq__(self, other) -> bool:
    #     if other is None:
    #         return False
    #     if not isinstance(other, self.__class__):
    #         return False
    #     return self.cache_name == other.cache_name

    # def __ne__(self, other) -> bool:
    #     if other is None:
    #         return True
    #     if not isinstance(other, self.__class__):
    #         return True
    #     return self.cache_name != other.cache_name

>>>>>>> 204e4f6c
    def __repr__(self) -> str:
        cache_name = getattr(self, "cache_name", None)
        return f"<Texture cache_name={cache_name}>"

    def __del__(self):
        if getattr(self, "_atlas_refs", None) is not None:
            for atlas in self._atlas_refs:
                atlas.remove(self)<|MERGE_RESOLUTION|>--- conflicted
+++ resolved
@@ -191,13 +191,9 @@
         self._cache_name: str = ""
         self._atlas_name: str = ""
         self._update_cache_names()
-<<<<<<< HEAD
-        self._hit_box_points: PointList = hit_box_points or self._calculate_hit_box_points()
-=======
         self._hit_box_points: Point2List = (
             hit_box_points or self._calculate_hit_box_points()
         )
->>>>>>> 204e4f6c
 
         # Track what atlases the image is in
         self._atlas_refs: Optional[WeakSet["TextureAtlas"]] = None
@@ -845,12 +841,10 @@
         spritelist.draw()
         spritelist.remove(sprite)
 
-<<<<<<< HEAD
-=======
     def draw_rect(self, rect: Rect, alpha: int = 255):
         """
         Draw the texture.
-
+ 
         .. warning:: This is a very slow method of drawing a texture,
                      and should be used sparingly. The method simply
                      creates a sprite internally and draws it.
@@ -881,7 +875,6 @@
     #         return True
     #     return self.cache_name != other.cache_name
 
->>>>>>> 204e4f6c
     def __repr__(self) -> str:
         cache_name = getattr(self, "cache_name", None)
         return f"<Texture cache_name={cache_name}>"
