--- conflicted
+++ resolved
@@ -136,13 +136,7 @@
     """
     Load an image, or return a cached version
 
-<<<<<<< HEAD
-    :param str file_path: Path to image
-    :param str hit_box_algorithm: The hit box algorithm
-=======
     :param file_path: Path to image
-    :param hit_box_algorithm: The hit box algorithm
->>>>>>> ad8820f2
     :param hash: Hash of the image
     :return: Tuple of image data and a boolean indicating if the image
              was fetched from cache
