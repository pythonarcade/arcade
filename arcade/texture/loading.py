from __future__ import annotations

import logging
from typing import Optional, Union, Tuple
from pathlib import Path

import PIL.Image

from arcade.resources import resolve
from arcade.hitbox import HitBoxAlgorithm
from .texture import Texture, ImageData
from .spritesheet import SpriteSheet

LOG = logging.getLogger(__name__)


def load_texture(
    file_path: Union[str, Path],
    *,
    hit_box_algorithm: Optional[HitBoxAlgorithm] = None,
    hash: Optional[str] = None,
) -> Texture:
    """
    Load a texture from disk (no caching).

    :param file_name: Path to the image file
    :param hit_box_algorithm: The hit box algorithm to use for this texture
    :param hash: (advanced) Optional custom hash for the loaded image
    """
    LOG.info("load_texture: %s ", file_path)
    if isinstance(file_path, str):
        file_path = resolve(file_path)

    im = PIL.Image.open(file_path)
    if im.mode != "RGBA":
        im = im.convert("RGBA")
    im_data = ImageData(im, hash=hash)
    return Texture(im_data, hit_box_algorithm=hit_box_algorithm)


def load_spritesheet(file_name: Union[str, Path]) -> SpriteSheet:
    """
    Loads an image from disk returning a sprite sheet that can
    further be used to crop out smaller images.

    :param file_name: Path to the image file
    """
    LOG.info("load_spritesheet: %s ", file_name)
    if isinstance(file_name, str):
        file_name = resolve(file_name)

    im = PIL.Image.open(file_name)
    if im.mode != "RGBA":
        im = im.convert("RGBA")
    return SpriteSheet.from_image(im)


def load_texture_pair(
    file_name: Union[str, Path], hit_box_algorithm: Optional[HitBoxAlgorithm] = None
) -> Tuple[Texture, Texture]:
    """
<<<<<<< HEAD
    Load a texture from disk (no caching), and return a tuple containing
    the original texture and left-right flipped texture.
=======
    Load a texture pair, with the second being a mirror image of the first.
    Useful when doing animations and the character can face left/right.

    :param file_name: Path to texture
    :param hit_box_algorithm: The hit box algorithm
    """
    LOG.info("load_texture_pair: %s ", file_name)
    texture = load_texture(file_name, hit_box_algorithm=hit_box_algorithm)
    return texture, texture.flip_left_right()


def load_textures(
    file_name: Union[str, Path],
    image_location_list: List[Tuple[int, int, int, int]],
    mirrored: bool = False,
    flipped: bool = False,
    hit_box_algorithm: Optional[HitBoxAlgorithm] = None,
) -> List[Texture]:
    """
    Load a set of textures from a single image file.

    Note: If the code is to load only part of the image, the given `x`, `y`
    coordinates will start with the origin `(0, 0)` in the upper left of the
    image. When drawing, Arcade uses `(0, 0)` in the lower left corner.
    Be careful with this reversal.

    For a longer explanation of why computers sometimes start in the upper
    left, see:
    http://programarcadegames.com/index.php?chapter=introduction_to_graphics&lang=en#section_5

    :param file_name: Name of the file.
    :param image_location_list: List of image sub-locations. Each rectangle should be
           a `List` of four floats: `[x, y, width, height]`.
    :param mirrored: If set to `True`, the image is mirrored left to right.
    :param flipped: If set to `True`, the image is flipped upside down.
    :param hit_box_algorithm: One of None, 'None', 'Simple' (default) or 'Detailed'.
    :param hit_box_detail: Float, defaults to 4.5. Used with 'Detailed' to hit box
    :returns: List of :class:`Texture`'s.

    :raises: ValueError
    """
    LOG.info("load_textures: %s ", file_name)
    file_name = resolve(file_name)
    file_name_str = str(file_name)
    hit_box_algorithm = hit_box_algorithm or hitbox.algo_default
    image_cache_name = Texture.create_image_cache_name(file_name_str)

    # Do we have the image in the cache?
    image_data = _cache.image_data_cache.get(image_cache_name)
    if not image_data:
        image_data = ImageData(PIL.Image.open(resolve(file_name)))
        _cache.image_data_cache.put(image_cache_name, image_data)
    image = image_data.image

    texture_sections = []
    for image_location in image_location_list:
        x, y, width, height = image_location
>>>>>>> 204e4f6c

    This is useful for quickly loading textures for a sprite that can face left or right.

    :param file_name: Path to the image file
    :param hit_box_algorithm: The hit box algorithm to use for this texture
    """
    LOG.info("load_texture_pair: %s ", file_name)
    if isinstance(file_name, str):
        file_name = resolve(file_name)

    texture = load_texture(file_name, hit_box_algorithm=hit_box_algorithm)
    return texture, texture.flip_left_right()<|MERGE_RESOLUTION|>--- conflicted
+++ resolved
@@ -1,7 +1,7 @@
 from __future__ import annotations
 
 import logging
-from typing import Optional, Union, Tuple
+from typing import Optional, Union, Tuple, List
 from pathlib import Path
 
 import PIL.Image
@@ -59,68 +59,8 @@
     file_name: Union[str, Path], hit_box_algorithm: Optional[HitBoxAlgorithm] = None
 ) -> Tuple[Texture, Texture]:
     """
-<<<<<<< HEAD
     Load a texture from disk (no caching), and return a tuple containing
     the original texture and left-right flipped texture.
-=======
-    Load a texture pair, with the second being a mirror image of the first.
-    Useful when doing animations and the character can face left/right.
-
-    :param file_name: Path to texture
-    :param hit_box_algorithm: The hit box algorithm
-    """
-    LOG.info("load_texture_pair: %s ", file_name)
-    texture = load_texture(file_name, hit_box_algorithm=hit_box_algorithm)
-    return texture, texture.flip_left_right()
-
-
-def load_textures(
-    file_name: Union[str, Path],
-    image_location_list: List[Tuple[int, int, int, int]],
-    mirrored: bool = False,
-    flipped: bool = False,
-    hit_box_algorithm: Optional[HitBoxAlgorithm] = None,
-) -> List[Texture]:
-    """
-    Load a set of textures from a single image file.
-
-    Note: If the code is to load only part of the image, the given `x`, `y`
-    coordinates will start with the origin `(0, 0)` in the upper left of the
-    image. When drawing, Arcade uses `(0, 0)` in the lower left corner.
-    Be careful with this reversal.
-
-    For a longer explanation of why computers sometimes start in the upper
-    left, see:
-    http://programarcadegames.com/index.php?chapter=introduction_to_graphics&lang=en#section_5
-
-    :param file_name: Name of the file.
-    :param image_location_list: List of image sub-locations. Each rectangle should be
-           a `List` of four floats: `[x, y, width, height]`.
-    :param mirrored: If set to `True`, the image is mirrored left to right.
-    :param flipped: If set to `True`, the image is flipped upside down.
-    :param hit_box_algorithm: One of None, 'None', 'Simple' (default) or 'Detailed'.
-    :param hit_box_detail: Float, defaults to 4.5. Used with 'Detailed' to hit box
-    :returns: List of :class:`Texture`'s.
-
-    :raises: ValueError
-    """
-    LOG.info("load_textures: %s ", file_name)
-    file_name = resolve(file_name)
-    file_name_str = str(file_name)
-    hit_box_algorithm = hit_box_algorithm or hitbox.algo_default
-    image_cache_name = Texture.create_image_cache_name(file_name_str)
-
-    # Do we have the image in the cache?
-    image_data = _cache.image_data_cache.get(image_cache_name)
-    if not image_data:
-        image_data = ImageData(PIL.Image.open(resolve(file_name)))
-        _cache.image_data_cache.put(image_cache_name, image_data)
-    image = image_data.image
-
-    texture_sections = []
-    for image_location in image_location_list:
-        x, y, width, height = image_location
->>>>>>> 204e4f6c
 
     This is useful for quickly loading textures for a sprite that can face left or right.
 
@@ -132,4 +72,78 @@
         file_name = resolve(file_name)
 
     texture = load_texture(file_name, hit_box_algorithm=hit_box_algorithm)
-    return texture, texture.flip_left_right()+    return texture, texture.flip_left_right()
+
+
+# def load_textures(
+#     file_name: Union[str, Path],
+#     image_location_list: List[Tuple[int, int, int, int]],
+#     mirrored: bool = False,
+#     flipped: bool = False,
+#     hit_box_algorithm: Optional[HitBoxAlgorithm] = None,
+# ) -> List[Texture]:
+#     """
+#     Load a set of textures from a single image file.
+
+#     Note: If the code is to load only part of the image, the given `x`, `y`
+#     coordinates will start with the origin `(0, 0)` in the upper left of the
+#     image. When drawing, Arcade uses `(0, 0)` in the lower left corner.
+#     Be careful with this reversal.
+
+#     For a longer explanation of why computers sometimes start in the upper
+#     left, see:
+#     http://programarcadegames.com/index.php?chapter=introduction_to_graphics&lang=en#section_5
+
+#     :param file_name: Name of the file.
+#     :param image_location_list: List of image sub-locations. Each rectangle should be
+#            a `List` of four floats: `[x, y, width, height]`.
+#     :param mirrored: If set to `True`, the image is mirrored left to right.
+#     :param flipped: If set to `True`, the image is flipped upside down.
+#     :param hit_box_algorithm: One of None, 'None', 'Simple' (default) or 'Detailed'.
+#     :param hit_box_detail: Float, defaults to 4.5. Used with 'Detailed' to hit box
+#     :returns: List of :class:`Texture`'s.
+
+#     :raises: ValueError
+#     """
+#     LOG.info("load_textures: %s ", file_name)
+#     file_name = resolve(file_name)
+#     file_name_str = str(file_name)
+#     hit_box_algorithm = hit_box_algorithm or hitbox.algo_default
+#     image_cache_name = Texture.create_image_cache_name(file_name_str)
+
+#     # Do we have the image in the cache?
+#     image_data = _cache.image_data_cache.get(image_cache_name)
+#     if not image_data:
+#         image_data = ImageData(PIL.Image.open(resolve(file_name)))
+#         _cache.image_data_cache.put(image_cache_name, image_data)
+#     image = image_data.image
+
+#     texture_sections = []
+#     for image_location in image_location_list:
+#         x, y, width, height = image_location
+
+#         # Check if we have already created this sub-image
+#         image_cache_name = Texture.create_image_cache_name(file_name_str, (x, y, width, height))
+#         sub_image = _cache.image_data_cache.get(image_cache_name)
+#         if not sub_image:
+#             Texture.validate_crop(image, x, y, width, height)
+#             sub_image = ImageData(image.crop((x, y, x + width, y + height)))
+#             _cache.image_data_cache.put(image_cache_name, sub_image)
+
+#         # Do we have a texture for this sub-image?
+#         texture_cache_name = Texture.create_cache_name(hash=sub_image.hash, hit_box_algorithm=hit_box_algorithm)
+#         sub_texture = _cache.texture_cache.get(texture_cache_name)
+#         if not sub_texture:
+#             sub_texture = Texture(sub_image, hit_box_algorithm=hit_box_algorithm)
+#             _cache.texture_cache.put(sub_texture)
+
+#         if mirrored:
+#             sub_texture = sub_texture.flip_left_right()
+#         if flipped:
+#             sub_texture = sub_texture.flip_top_bottom()
+
+#         sub_texture.file_path = file_name
+#         sub_texture.crop_values = x, y, width, height
+#         texture_sections.append(sub_texture)
+
+#     return texture_sections