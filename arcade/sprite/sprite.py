from __future__ import annotations

import math
from pathlib import Path
from typing import TYPE_CHECKING, Any, Dict, List, Optional, Union

from arcade import Texture, load_texture
from arcade.hitbox import HitBox, RotatableHitBox
from arcade.texture import get_default_texture
from arcade.types import PathOrTexture, Point
from arcade.gl.types import OpenGlFilter, BlendFunction

from .base import BasicSprite
from .mixins import PymunkMixin

if TYPE_CHECKING:  # handle import cycle caused by type hinting
    from arcade.sprite_list import SpriteList


__all__ = ["Sprite"]


class Sprite(BasicSprite, PymunkMixin):
    """
    Sprites are used to render image data to the screen & perform collisions.

    Most games center around sprites. They are most frequently used as follows:

    1. Create ``Sprite`` instances from image data
    2. Add the sprites to a :py:class:`~arcade.SpriteList` instance
    3. Call :py:meth:`SpriteList.draw() <arcade.SpriteList.draw>` on the
       instance inside your ``on_draw`` method.

    For runnable examples of how to do this, please see arcade's
    :ref:`built-in Sprite examples <sprites>`.

    .. tip:: Advanced users should see :py:class:`~arcade.BasicSprite`

             It uses fewer resources at the cost of having fewer features.

    :param path_or_texture: Path to an image file, or a texture object.
    :param center_x: Location of the sprite in pixels.
    :param center_y: Location of the sprite in pixels.
    :param scale: Show the image at this many times its original size.
    :param angle: The initial rotation of the sprite in degrees
    """

    __slots__ = (
        "_velocity",
        "change_angle",
        "_properties",
        "boundary_left",
        "boundary_right",
        "boundary_top",
        "boundary_bottom",
        "textures",
        "cur_texture_index",
        "_hit_box",
        "physics_engines",
        "_sprite_list",
        "guid",
        "force",
    )

    def __init__(
        self,
        path_or_texture: PathOrTexture = None,
        scale: float = 1.0,
        center_x: float = 0.0,
        center_y: float = 0.0,
        angle: float = 0.0,
<<<<<<< HEAD
        **kwargs,
    ) -> None:
=======
        **kwargs: Any,
    ):
>>>>>>> c028f529
        if isinstance(path_or_texture, Texture):
            _texture = path_or_texture
            _textures = [_texture]
        elif isinstance(path_or_texture, (str, Path)):
            _texture = load_texture(path_or_texture)
            _textures = [_texture]
        else:
            _texture = get_default_texture()
            # Backwards compatibility:
            # When applying default texture we don't want
            # it part of the animating ones
            _textures = []
        super().__init__(
            _texture,
            scale=scale,
            center_x=center_x,
            center_y=center_y,
            **kwargs,
        )
        PymunkMixin.__init__(self)

        self._angle = angle
        # Movement
        self._velocity = 0.0, 0.0
        self.change_angle: float = 0.0

        # Custom sprite properties
        self._properties: Optional[Dict[str, Any]] = None

        # Boundaries for moving platforms in tilemaps
        self.boundary_left: Optional[float] = None
        self.boundary_right: Optional[float] = None
        self.boundary_top: Optional[float] = None
        self.boundary_bottom: Optional[float] = None

        self.cur_texture_index: int = 0
        self.textures: List[Texture] = _textures

        self.physics_engines: List[Any] = []

        self._sprite_list: Optional[SpriteList] = None
        # Debug properties
        self.guid: Optional[str] = None

        self._hit_box: RotatableHitBox = self._hit_box.create_rotatable(
            angle=self._angle
        )

        self._width = self._texture.width * scale
        self._height = self._texture.height * scale

    # --- Properties ---

    @property
    def angle(self) -> float:
        """
        Get or set the rotation or the sprite.

        The value is in degrees and is clockwise.
        """
        return self._angle

    @angle.setter
    def angle(self, new_value: float):
        if new_value == self._angle:
            return

        self._angle = new_value
        self._hit_box.angle = new_value

        for sprite_list in self.sprite_lists:
            sprite_list._update_angle(self)

        self.update_spatial_hash()

    @property
    def radians(self) -> float:
        """
        Get or set the rotation of the sprite in radians.

        The value is in radians and is clockwise.
        """
        return self._angle / 180.0 * math.pi

    @radians.setter
    def radians(self, new_value: float):
        self.angle = new_value * 180.0 / math.pi

    @property
    def velocity(self) -> Point:
        """
        Get or set the velocity of the sprite.

        The x and y velocity can also be set separately using the
        ``sprite.change_x`` and ``sprite.change_y`` properties.

        Example::

            sprite.velocity = 1.0, 0.0

        Returns:
            Tuple[float, float]
        """
        return self._velocity

    @velocity.setter
    def velocity(self, new_value: Point):
        self._velocity = new_value

    @property
    def change_x(self) -> float:
        """Get or set the velocity in the x plane of the sprite."""
        return self.velocity[0]

    @change_x.setter
    def change_x(self, new_value: float):
        self._velocity = new_value, self._velocity[1]

    @property
    def change_y(self) -> float:
        """Get or set the velocity in the y plane of the sprite."""
        return self.velocity[1]

    @change_y.setter
    def change_y(self, new_value: float):
        self._velocity = self._velocity[0], new_value

    @property
    def hit_box(self) -> HitBox:
        """
        Get or set the hit box for this sprite.
        """
        return self._hit_box

    @hit_box.setter
    def hit_box(self, hit_box: Union[HitBox, RotatableHitBox]):
        if type(hit_box) == HitBox:
            self._hit_box = hit_box.create_rotatable(self.angle)
        else:
            # Mypy doesn't seem to understand the type check above
            # It still thinks hit_box can be a union here
            self._hit_box = hit_box  # type: ignore

    @property
    def texture(self) -> Texture:
        """Get or set the active texture for this sprite"""
        return self._texture

    @texture.setter
    def texture(self, texture: Texture):
        if texture == self._texture:
            return

        if __debug__ and not isinstance(texture, Texture):
            raise TypeError(
                f"The 'texture' parameter must be an instance of arcade.Texture,"
                f" but is an instance of '{type(texture)}'."
            )

        # If sprite is using default texture, update the hit box
        if self._texture is get_default_texture():
            self.hit_box = RotatableHitBox(
                texture.hit_box_points,
                position=self._position,
                angle=self.angle,
                scale=self._scale,
            )

        self._texture = texture
        self._width = texture.width * self._scale[0]
        self._height = texture.height * self._scale[1]
        self.update_spatial_hash()
        for sprite_list in self.sprite_lists:
            sprite_list._update_texture(self)

    @property
    def properties(self) -> Dict[str, Any]:
        """
        Get or set custom sprite properties.

        """
        if self._properties is None:
            self._properties = {}
        return self._properties

    @properties.setter
    def properties(self, value: Dict[str, Any]):
        self._properties = value

    # --- Movement methods -----

    def forward(self, speed: float = 1.0) -> None:
        """
        Adjusts a Sprites forward.

        :param speed: speed
        """
        angle_rad = math.radians(self.angle)
        self.center_x += math.sin(angle_rad) * speed
        self.center_y += math.cos(angle_rad) * speed

    def reverse(self, speed: float = 1.0) -> None:
        """
        Adjusts a Sprite backwards.

        :param speed: speed
        """
        self.forward(-speed)

    def strafe(self, speed: float = 1.0) -> None:
        """
        Adjusts a Sprite sideways.

        :param speed: speed
        """
        angle_rad = math.radians(self.angle + 90)
        self.center_x += math.sin(angle_rad) * speed
        self.center_y += math.cos(angle_rad) * speed

    def turn_right(self, theta: float = 90.0) -> None:
        """
        Rotate the sprite right by the passed number of degrees.

        :param theta: change in angle, in degrees
        """
        self.angle = self._angle + theta

    def turn_left(self, theta: float = 90.0) -> None:
        """
        Rotate the sprite left by the passed number of degrees.

        :param theta: change in angle, in degrees
        """
        self.angle = self._angle - theta

    def stop(self) -> None:
        """
        Stop the Sprite's motion by setting the velocity and angle change to 0.
        """
        self.velocity = 0, 0
        self.change_angle = 0

    # ---- Draw Methods ----

    def draw(
            self,
            *,
            filter: Optional[OpenGlFilter] = None,
            pixelated: Optional[bool] = None,
            blend_function: Optional[BlendFunction] = None
    ) -> None:
        """
        A debug method which draws the sprite into the current OpenGL context.

        .. warning:: You are probably looking for :py:meth:`SpriteList.draw() <arcade.SpriteList.draw>`!

                     Drawing individual sprites is slow compared to using :py:class:`~arcade.SpriteList`.
                     See :ref:`pg_spritelists_why` for more information.

        This method should not be relied on. It may be removed one day.

        :param filter: Optional parameter to set OpenGL filter, such as
                       `gl.GL_NEAREST` to avoid smoothing.
        :param pixelated: ``True`` for pixelated and ``False`` for smooth interpolation.
                          Shortcut for setting filter=GL_NEAREST.
        :param blend_function: Optional parameter to set the OpenGL blend function used for drawing the sprite list,
                               such as 'arcade.Window.ctx.BLEND_ADDITIVE' or 'arcade.Window.ctx.BLEND_DEFAULT'
        """
        if self._sprite_list is None:
            from arcade import SpriteList

            self._sprite_list = SpriteList(capacity=1)

        self._sprite_list.append(self)
        self._sprite_list.draw(
            filter=filter, pixelated=pixelated, blend_function=blend_function
        )
        self._sprite_list.remove(self)

    # ----Update Methods ----

    def update(self) -> None:
        """
        The default update method for a Sprite. Can be overridden by a subclass.

        This method moves the sprite based on its velocity and angle change.
        """
        self.position = (
            self._position[0] + self.change_x,
            self._position[1] + self.change_y,
        )
        self.angle += self.change_angle

    # ----Utility Methods----

    def update_spatial_hash(self) -> None:
        """
        Update the sprites location in the spatial hash.
        """
        # self._hit_box._adjusted_cache_dirty = True
        # super().update_spatial_hash()
        for sprite_list in self.sprite_lists:
            if sprite_list.spatial_hash is not None:
                sprite_list.spatial_hash.move(self)

    def append_texture(self, texture: Texture):
        """
        Appends a new texture to the list of textures that can be
        applied to this sprite.

        :param texture: Texture to add to the list of available textures

        """
        self.textures.append(texture)

    def set_texture(self, texture_no: int) -> None:
        """
        Set the current texture by texture number.
        The number is the index into ``self.textures``.

        :param texture_no: Index into ``self.textures``
        """
        texture = self.textures[texture_no]
        self.texture = texture

    def remove_from_sprite_lists(self) -> None:
        """
        Remove this sprite from all sprite lists it is in
        including registered physics engines.
        """
        super().remove_from_sprite_lists()
        for engine in self.physics_engines:
            engine.remove_sprite(self)

        self.physics_engines.clear()

    def register_physics_engine(self, physics_engine: Any) -> None:
        """
        Register a physics engine on the sprite.
        This is only needed if you actually need a reference
        to your physics engine in the sprite itself.
        It has no other purposes.

        The registered physics engines can be accessed
        through the ``physics_engines`` attribute.

        It can for example be the pymunk physics engine
        or a custom one you made.
        """
        self.physics_engines.append(physics_engine)<|MERGE_RESOLUTION|>--- conflicted
+++ resolved
@@ -69,13 +69,8 @@
         center_x: float = 0.0,
         center_y: float = 0.0,
         angle: float = 0.0,
-<<<<<<< HEAD
-        **kwargs,
+        **kwargs: Any,
     ) -> None:
-=======
-        **kwargs: Any,
-    ):
->>>>>>> c028f529
         if isinstance(path_or_texture, Texture):
             _texture = path_or_texture
             _textures = [_texture]
