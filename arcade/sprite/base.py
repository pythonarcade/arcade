<<<<<<< HEAD
from typing import TYPE_CHECKING, Iterable, List, TypeVar, Any
=======
from __future__ import annotations

from typing import TYPE_CHECKING, Iterable, List, TypeVar
>>>>>>> b7e3acec

import arcade
from arcade.types import Point, Color, RGBA255, PointList
from arcade.color import BLACK
from arcade.hitbox import HitBox
from arcade.texture import Texture

if TYPE_CHECKING:
    from arcade.sprite_list import SpriteList

# Type from sprite that can be any BasicSprite or any subclass of BasicSprite
SpriteType = TypeVar("SpriteType", bound="BasicSprite")


class BasicSprite:
    """
    The absolute minimum needed for a sprite.

    It does not support features like rotation or changing the hitbox
    after creation. For more built-in features, please see
    :py:class:`~arcade.Sprite`.

    :param texture: The texture data to use for this sprite.
    :param scale: The scaling factor for drawing the texture.
    :param center_x: Location of the sprite along the X axis in pixels.
    :param center_y: Location of the sprite along the Y axis in pixels.
    """

    __slots__ = (
        "_position",
        "_depth",
        "_width",
        "_height",
        "_scale",
        "_color",
        "_texture",
        "_hit_box",
        "sprite_lists",
        "_angle",
        "__weakref__",
    )

    def __init__(
        self,
        texture: Texture,
        scale: float = 1.0,
        center_x: float = 0,
        center_y: float = 0,
        **kwargs: Any,
    ) -> None:
        self._position = (center_x, center_y)
        self._depth = 0.0
        self._texture = texture
        self._width = texture.width * scale
        self._height = texture.height * scale
        self._scale = scale, scale
        self._color: Color = Color(255, 255, 255, 255)
        self.sprite_lists: List["SpriteList"] = []

        # Core properties we don't use, but spritelist expects it
        self._angle = 0.0

        self._hit_box = HitBox(
            self._texture.hit_box_points, self._position, self._scale
        )

    # --- Core Properties ---

    @property
    def position(self) -> Point:
        """
        Get or set the center x and y position of the sprite.

        Returns:
            (center_x, center_y)
        """
        return self._position

    @position.setter
    def position(self, new_value: Point):
        if new_value == self._position:
            return

        self._position = new_value
        self._hit_box.position = new_value
        self.update_spatial_hash()

        for sprite_list in self.sprite_lists:
            sprite_list._update_position(self)

    @property
    def center_x(self) -> float:
        """Get or set the center x position of the sprite."""
        return self._position[0]

    @center_x.setter
    def center_x(self, new_value: float):
        if new_value == self._position[0]:
            return

        self.position = (new_value, self._position[1])

    @property
    def center_y(self) -> float:
        """Get or set the center y position of the sprite."""
        return self._position[1]

    @center_y.setter
    def center_y(self, new_value: float):
        if new_value == self._position[1]:
            return

        self.position = (self._position[0], new_value)

    @property
    def depth(self) -> float:
        """
        Get or set the depth of the sprite.

        This is really the z coordinate of the sprite
        and can be used with OpenGL depth testing with opaque
        sprites.
        """
        return self._depth

    @depth.setter
    def depth(self, new_value: float):
        if new_value != self._depth:
            self._depth = new_value
            for sprite_list in self.sprite_lists:
                sprite_list._update_depth(self)

    @property
    def width(self) -> float:
        """Get or set width or the sprite in pixels"""
        return self._width

    @width.setter
    def width(self, new_value: float):
        if new_value != self._width:
            self._scale = new_value / self._texture.width, self._scale[1]
            self._hit_box.scale = self._scale
            self._width = new_value

            self.update_spatial_hash()
            for sprite_list in self.sprite_lists:
                sprite_list._update_width(self)

    @property
    def height(self) -> float:
        """Get or set the height of the sprite in pixels."""
        return self._height

    @height.setter
    def height(self, new_value: float):
        if new_value != self._height:
            self._scale = self._scale[0], new_value / self._texture.height
            self._hit_box.scale = self._scale
            self._height = new_value

            self.update_spatial_hash()
            for sprite_list in self.sprite_lists:
                sprite_list._update_height(self)

    # @property
    # def size(self) -> Point:
    #     """Get or set the size of the sprite as a pair of values."""
    #     return self._width, self._height

    # @size.setter
    # def size(self, new_value: Point):
    #     if new_value[0] != self._width or new_value[1] != self._height:
    #         self._scale = new_value[0] / self._texture.width, new_value[1] / self._texture.height
    #         self._width = new_value[0]
    #         self._height = new_value[1]

    #         self.update_spatial_hash()
    #         for sprite_list in self.sprite_lists:
    #             sprite_list._update_size(self)

    @property
    def scale(self) -> float:
        """
        Get or set the sprite's x scale value or set both x & y scale to the same value.

        .. note:: Negative values are supported. They will flip &
                  mirror the sprite.
        """
        return self._scale[0]

    @scale.setter
    def scale(self, new_value: float):
        if new_value == self._scale[0] and new_value == self._scale[1]:
            return

        self._scale = new_value, new_value
        self._hit_box.scale = self._scale
        if self._texture:
            self._width = self._texture.width * self._scale[0]
            self._height = self._texture.height * self._scale[1]

        self.update_spatial_hash()
        for sprite_list in self.sprite_lists:
            sprite_list._update_size(self)

    @property
    def scale_xy(self) -> Point:
        """Get or set the x & y scale of the sprite as a pair of values."""
        return self._scale

    @scale_xy.setter
    def scale_xy(self, new_value: Point):
        if new_value[0] == self._scale[0] and new_value[1] == self._scale[1]:
            return

        self._scale = new_value
        self._hit_box.scale = self._scale
        if self._texture:
            self._width = self._texture.width * self._scale[0]
            self._height = self._texture.height * self._scale[1]

        self.update_spatial_hash()

        for sprite_list in self.sprite_lists:
            sprite_list._update_size(self)

    @property
    def left(self) -> float:
        """
        The leftmost x coordinate in the hit box.

        When setting this property the sprite is positioned
        relative to the leftmost x coordinate in the hit box.
        """
        return self._hit_box.left

    @left.setter
    def left(self, amount: float):
        leftmost = self.left
        diff = amount - leftmost
        self.center_x += diff

    @property
    def right(self) -> float:
        """
        The rightmost x coordinate in the hit box.

        When setting this property the sprite is positioned
        relative to the rightmost x coordinate in the hit box.
        """
        return self._hit_box.right

    @right.setter
    def right(self, amount: float):
        rightmost = self.right
        diff = rightmost - amount
        self.center_x -= diff

    @property
    def bottom(self) -> float:
        """
        The lowest y coordinate in the hit box.

        When setting this property the sprite is positioned
        relative to the lowest y coordinate in the hit box.
        """
        return self._hit_box.bottom

    @bottom.setter
    def bottom(self, amount: float):
        lowest = self.bottom
        diff = lowest - amount
        self.center_y -= diff

    @property
    def top(self) -> float:
        """
        The highest y coordinate in the hit box.

        When setting this property the sprite is positioned
        relative to the highest y coordinate in the hit box.
        """
        return self._hit_box.top

    @top.setter
    def top(self, amount: float):
        highest = self.top
        diff = highest - amount
        self.center_y -= diff

    @property
    def visible(self) -> bool:
        """
        Get or set the visibility of this sprite.
        This is a shortcut for changing the alpha value of a sprite
        to 0 or 255::

            # Make the sprite invisible
            sprite.visible = False
            # Change back to visible
            sprite.visible = True
            # Toggle visible
            sprite.visible = not sprite.visible

        """
        return self._color[3] > 0

    @visible.setter
    def visible(self, value: bool):
        self._color = Color(
            self._color[0],
            self._color[1],
            self._color[2],
            255 if value else 0,
        )
        for sprite_list in self.sprite_lists:
            sprite_list._update_color(self)

    @property
    def color(self) -> Color:
        """
        Get or set the RGBA multiply color for the sprite.

        When setting the color, it may be specified as any of the following:

        * an RGBA :py:class:`tuple` with each channel value between 0 and 255
        * an instance of :py:class:`~arcade.types.Color`
        * an RGB :py:class:`tuple`, in which case the color will be treated as opaque

        Example usage::

            >>> print(sprite.color)
            Color(255, 255, 255, 255)

            >>> sprite.color = arcade.color.RED

            >>> sprite.color = 255, 0, 0

            >>> sprite.color = 255, 0, 0, 128

        """
        return self._color

    @color.setter
    def color(self, color: RGBA255):
        if len(color) == 4:
            if (
                self._color[0] == color[0]
                and self._color[1] == color[1]
                and self._color[2] == color[2]
                and self._color[3] == color[3]
            ):
                return
            self._color = Color.from_iterable(color)

        elif len(color) == 3:
            if (
                self._color[0] == color[0]
                and self._color[1] == color[1]
                and self._color[2] == color[2]
            ):
                return
            self._color = Color(color[0], color[1], color[2], self._color[3])
        else:
            raise ValueError("Color must be three or four ints from 0-255")

        for sprite_list in self.sprite_lists:
            sprite_list._update_color(self)

    @property
    def alpha(self) -> int:
        """Get or set the alpha value of the sprite"""
        return self._color[3]

    @alpha.setter
    def alpha(self, alpha: int):
        self._color = Color(self._color[0], self._color[1], self._color[2], int(alpha))

        for sprite_list in self.sprite_lists:
            sprite_list._update_color(self)

    @property
    def texture(self) -> Texture:
        """
        Get or set the visible texture for this sprite
        This property can be changed over time to animate a sprite.

        Note that this doesn't change the hit box of the sprite.
        """
        return self._texture

    @texture.setter
    def texture(self, texture: Texture):
        if texture == self._texture:
            return

        if __debug__ and not isinstance(texture, Texture):
            raise TypeError(
                f"The 'texture' parameter must be an instance of arcade.Texture,"
                f" but is an instance of '{type(texture)}'."
            )

        self._texture = texture
        self._width = texture.width * self._scale[0]
        self._height = texture.height * self._scale[1]
        self.update_spatial_hash()
        for sprite_list in self.sprite_lists:
            sprite_list._update_texture(self)

    # ---- Update methods ----

    def update(self) -> None:
        """
        Generic update method. It can be called manually
        or by the SpriteList's update method.
        """
        pass

    def on_update(self, delta_time: float = 1 / 60) -> None:
        """
        Update the sprite. Similar to update, but also takes a delta-time.
        It can be called manually or by the SpriteList's on_update method.

        :param delta_time: Time since last update.
        """
        pass

    def update_animation(self, delta_time: float = 1 / 60) -> None:
        """
        Generic update animation method. Usually involves changing
        the active texture on the sprite.

        This can be called manually or by the SpriteList's update_animation method.

        :param delta_time: Time since last update.
        """
        pass

    # --- Scale methods -----

    def rescale_relative_to_point(self, point: Point, factor: float) -> None:
        """
        Rescale the sprite and its distance from the passed point.

        This function does two things:

        1. Multiply both values in the sprite's :py:attr:`~scale_xy`
           value by ``factor``.
        2. Scale the distance between the sprite and ``point`` by
           ``factor``.

        If ``point`` equals the sprite's :py:attr:`~position`,
        the distance will be zero and the sprite will not move.

        :param point: The reference point for rescaling.
        :param factor: Multiplier for sprite scale & distance to point.
        :return:
        """
        # abort if the multiplier wouldn't do anything
        if factor == 1.0:
            return

        # set the scale and, if this sprite has a texture, the size data
        self.scale_xy = self._scale[0] * factor, self._scale[1] * factor
        if self._texture:
            self._width = self._texture.width * self._scale[0]
            self._height = self._texture.height * self._scale[1]

        # detect the edge case where distance to multiply is zero
        position_changed = point != self._position

        # be lazy about math; only do it if we have to
        if position_changed:
            self.position = (
                (self._position[0] - point[0]) * factor + point[0],
                (self._position[1] - point[1]) * factor + point[1],
            )

        # rebuild all spatial metadata
        self.update_spatial_hash()
        for sprite_list in self.sprite_lists:
            sprite_list._update_size(self)
            if position_changed:
                sprite_list._update_position(self)

    def rescale_xy_relative_to_point(
        self, point: Point, factors_xy: Iterable[float]
    ) -> None:
        """
        Rescale the sprite and its distance from the passed point.

        This method can scale by different amounts on each axis. To
        scale along only one axis, set the other axis to ``1.0`` in
        ``factors_xy``.

        Internally, this function does the following:

        1. Multiply the x & y of the sprite's :py:attr:`~scale_xy`
           attribute by the corresponding part from ``factors_xy``.
        2. Scale the x & y of the difference between the sprite's
           position and ``point`` by the corresponding component from
           ``factors_xy``.

        If ``point`` equals the sprite's :py:attr:`~position`,
        the distance will be zero and the sprite will not move.

        :param point: The reference point for rescaling.
        :param factors_xy: A 2-length iterable containing x and y
                           multipliers for ``scale`` & distance to
                           ``point``.
        :return:
        """
        # exit early if nothing would change
        factor_x, factor_y = factors_xy
        if factor_x == 1.0 and factor_y == 1.0:
            return

        # set the scale and, if this sprite has a texture, the size data
        self.scale_xy = self._scale[0] * factor_x, self._scale[1] * factor_y
        if self._texture:
            self._width = self._texture.width * self._scale[0]
            self._height = self._texture.height * self._scale[1]

        # detect the edge case where the distance to multiply is 0
        position_changed = point != self._position

        # be lazy about math; only do it if we have to
        if position_changed:
            self.position = (
                (self._position[0] - point[0]) * factor_x + point[0],
                (self._position[1] - point[1]) * factor_y + point[1],
            )

        # rebuild all spatial metadata
        self.update_spatial_hash()
        for sprite_list in self.sprite_lists:
            sprite_list._update_size(self)
            if position_changed:
                sprite_list._update_position(self)

    # ---- Utility Methods ----

    @property
    def hit_box(self) -> HitBox:
        return self._hit_box

    def update_spatial_hash(self) -> None:
        """
        Update the sprites location in the spatial hash if present.
        """
        for sprite_list in self.sprite_lists:
            if sprite_list.spatial_hash is not None:
                sprite_list.spatial_hash.move(self)

    def register_sprite_list(self, new_list: "SpriteList") -> None:
        """
        Register this sprite as belonging to a list. We will automatically
        remove ourselves from the list when kill() is called.
        """
        self.sprite_lists.append(new_list)

    def remove_from_sprite_lists(self) -> None:
        """
        Remove the sprite from all sprite lists.
        """
        while len(self.sprite_lists) > 0:
            self.sprite_lists[0].remove(self)

        self.sprite_lists.clear()

    # ----- Drawing Methods -----

    def draw_hit_box(self, color: RGBA255 = BLACK, line_thickness: float = 2.0) -> None:
        """
        Draw a sprite's hit-box. This is useful for debugging.

        :param color: Color of box
        :param line_thickness: How thick the box should be
        """
        points: PointList = self.hit_box.get_adjusted_points()
        # NOTE: This is a COPY operation. We don't want to modify the points.
        points = tuple(points) + tuple(points[:-1])
        arcade.draw_line_strip(points, color=color, line_width=line_thickness)

    # ---- Shortcut Methods ----

    def kill(self) -> None:
        """
        Alias of ``remove_from_sprite_lists()``.
        """
        self.remove_from_sprite_lists()

    def collides_with_point(self, point: Point) -> bool:
        """
        Check if point is within the current sprite.

        :param point: Point to check.
        :return: True if the point is contained within the sprite's boundary.
        """
        from arcade.geometry import is_point_in_polygon

        x, y = point
        return is_point_in_polygon(x, y, self.hit_box.get_adjusted_points())

    def collides_with_sprite(self: SpriteType, other: SpriteType) -> bool:
        """Will check if a sprite is overlapping (colliding) another Sprite.

        :param other: the other sprite to check against.
        :return: True or False, whether or not they are overlapping.
        """
        from arcade import check_for_collision

        return check_for_collision(self, other)

    def collides_with_list(
        self: SpriteType, sprite_list: "SpriteList"
    ) -> List[SpriteType]:
        """Check if current sprite is overlapping with any other sprite in a list

        :param sprite_list: SpriteList to check against
        :return: List of all overlapping Sprites from the original SpriteList
        """
        from arcade import check_for_collision_with_list

        # noinspection PyTypeChecker
        return check_for_collision_with_list(self, sprite_list)<|MERGE_RESOLUTION|>--- conflicted
+++ resolved
@@ -1,10 +1,6 @@
-<<<<<<< HEAD
-from typing import TYPE_CHECKING, Iterable, List, TypeVar, Any
-=======
 from __future__ import annotations
 
 from typing import TYPE_CHECKING, Iterable, List, TypeVar
->>>>>>> b7e3acec
 
 import arcade
 from arcade.types import Point, Color, RGBA255, PointList
