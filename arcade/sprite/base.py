--- conflicted
+++ resolved
@@ -3,11 +3,7 @@
 from typing import TYPE_CHECKING, Iterable, TypeVar, Any
 
 import arcade
-<<<<<<< HEAD
-from arcade.types import AsFloat, Point, Color, RGBA255, RGBOrA255, PointList
-=======
-from arcade.types import Point, Point2, Color, RGBA255, RGBOrA255, PointList, Rect, LRBT
->>>>>>> 9ec913d6
+from arcade.types import AsFloat, Point, Color, Point2, RGBA255, RGBOrA255, PointList, Rect, LRBT
 from arcade.color import BLACK, WHITE
 from arcade.hitbox import HitBox
 from arcade.texture import Texture
@@ -186,7 +182,7 @@
     @size.setter
     def size(self, new_value: Point):
         if new_value[0] != self._width or new_value[1] != self._height:
-            self._scale = new_value[0] / self._texture.width, new_value[1] / self._texture.height
+            self._scale = Vec2(new_value[0] / self._texture.width, new_value[1] / self._texture.height)
             self._width = new_value[0]
             self._height = new_value[1]
 
@@ -209,11 +205,7 @@
         if new_value == self._scale[0]:
             return
 
-<<<<<<< HEAD
-        self._scale = new_value, self._scale[1]
-=======
-        self._scale = Vec2(new_value, new_value)
->>>>>>> 9ec913d6
+        self._scale = Vec2(new_value, self._scale[1])
         self._hit_box.scale = self._scale
         if self._texture:
             self._width = self._texture.width * self._scale[0]
@@ -224,7 +216,6 @@
             sprite_list._update_size(self)
 
     @property
-<<<<<<< HEAD
     def scale_y(self) -> float:
         """
         Get or set the sprite's y scale value.
@@ -239,20 +230,7 @@
         if new_value == self._scale[1]:
             return
 
-        self._scale = self._scale[0], new_value
-=======
-    def scale_xy(self) -> Point2:
-        """Get or set the x & y scale of the sprite as a pair of values."""
-        return self._scale
-
-    @scale_xy.setter
-    def scale_xy(self, new_value: Point2):
-        if new_value[0] == self._scale[0] and new_value[1] == self._scale[1]:
-            return
-
-        x, y = new_value
-        self._scale = Vec2(x, y)
->>>>>>> 9ec913d6
+        self._scale = Vec2(self._scale[0], new_value)
         self._hit_box.scale = self._scale
         if self._texture:
             self._width = self._texture.width * self._scale[0]
@@ -638,11 +616,7 @@
             return
 
         # set the scale and, if this sprite has a texture, the size data
-<<<<<<< HEAD
-        self.scale = self._scale[0] * factor_x, self._scale[1] * factor_y
-=======
-        self.scale_xy = Vec2(self._scale[0] * factor_x, self._scale[1] * factor_y)
->>>>>>> 9ec913d6
+        self.scale = Vec2(self._scale[0] * factor_x, self._scale[1] * factor_y)
         if self._texture:
             self._width = self._texture.width * self._scale[0]
             self._height = self._texture.height * self._scale[1]
