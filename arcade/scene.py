"""
This module provides a Scene class which acts as a sprite list manager.

It allows you to do the following:

* Group sprite lists into a larger object, using them like layers
* Draw & update the contained sprite lists
* Add sprites by name
* Load from tiled map objects
* Control sprite list draw order within the group
"""

from typing import Dict, List, Optional, Union, Iterable, Tuple

from arcade import Sprite, SpriteList
from arcade.types import Color, RGBA255
from arcade.tilemap import TileMap

from warnings import warn

__all__ = ["Scene", "SceneKeyError"]


class SceneKeyError(KeyError):
    """
    Raised when a py:class:`.Scene` cannot find a layer for a specified name.

    It is a subclass of :py:class:`KeyError`, and you can handle it as
    one if you wish::

        try:
            # this will raise a SceneKeyError
            scene_instance.add_sprite("missing_layer_name", arcade.SpriteSolidColor(10,10))

        # We can handle it as a KeyError because it is a subclass of it
        except KeyError as e:
            print("Your error handling should go here")

    The main purpose of this class is to help arcade's developers keep
    error messages consistent.

    :param name: the name of the missing :py:class:`~arcade.SpriteList`
    """

    def __init__(self, name: str):
        super().__init__(f"This scene does not contain a SpriteList named {name!r}.")
        self.layer_name = name


class Scene:
    """
<<<<<<< HEAD
    Class that represents a `scene` object. Most games will use Scenes to render their Sprites.
    For examples on how to use this class, see:
    https://api.arcade.academy/en/latest/tutorials/views/index.html
=======
    Stores :py:class:`~arcade.SpriteList` instances as named layers, allowing bulk updates & drawing.

    In addition to helping you update or draw multiple sprite lists at
    once, this class also provides the following convenience methods:

    * :py:meth:`.add_sprite`, which adds sprites to layers by name
    * :py:meth:`.Scene.from_tilemap`, which creates a scene from a
      :py:class:`~arcade.tilemap.TileMap` already loaded from tiled data
    * Fine-grained convenience methods for adding, deleting, and reordering
      sprite lists
    * Flexible but slow general convenience methods
    * Flexible but slow support for the ``in`` & ``del`` Python keywords.

    For another example of how to use this class, see :ref:`platformer_part_three`.
>>>>>>> 3fb1dcd6
    """

    def __init__(self) -> None:
        self._sprite_lists: List[SpriteList] = []
        self._name_mapping: Dict[str, SpriteList] = {}

    def __len__(self) -> int:
        """
        Return the number of sprite lists in this scene.
        """
        return len(self._sprite_lists)

    def __delitem__(self, sprite_list: Union[int, str, SpriteList]) -> None:
        """
        Remove a sprite list from this scene by its index, name, or instance value.

        .. tip:: Use a more specific method when speed is important!

                 This method uses :py:func:`isinstance`, which will
                 slow down your program if used frequently!

        Consider the following alternatives:

        * :py:meth:`.remove_sprite_list_by_index`
        * :py:meth:`.remove_sprite_list_by_name`
        * :py:meth:`.remove_sprite_list_by_object`

        :param sprite_list:
            The index, name, or :py:class:`~arcade.SpriteList` instance to remove from
            this scene.
        """
        if isinstance(sprite_list, int):
            self.remove_sprite_list_by_index(sprite_list)
        elif isinstance(sprite_list, str):
            self.remove_sprite_list_by_name(sprite_list)
        else:
            self.remove_sprite_list_by_object(sprite_list)

    @classmethod
    def from_tilemap(cls, tilemap: TileMap) -> "Scene":
        """
        Create a new Scene from a :py:class:`~arcade.tilemap.TileMap` object.

        The SpriteLists will use the layer names and ordering as defined in the
        Tiled file.

        :param tilemap: The :py:class:`~arcade.tilemap.TileMap`
            object to create the scene from.
        """
        scene = cls()
        for name, sprite_list in tilemap.sprite_lists.items():
            scene.add_sprite_list(name=name, sprite_list=sprite_list)
        return scene

    def get_sprite_list(self, name: str) -> SpriteList:
        """
        Retrieve a sprite list by name.

        It is also possible to access sprite lists the following ways:

        * ``scene_instance[name]``
        * directly accessing ``scene_instance._name_mapping``, although this will
          get flagged by linters as bad style.

        :param name: The name of the sprite list to retrieve.
        """
        return self._name_mapping[name]

    def __getitem__(self, key: str) -> SpriteList:
        """
        Retrieve a sprite list by name.

        This is here for ease of use to make sub-scripting the scene object directly
        to retrieve a SpriteList possible.

        :param key: The name of the sprite list to retrieve
        """
        if key in self._name_mapping:
            return self._name_mapping[key]

        raise SceneKeyError(key)

    def add_sprite(self, name: str, sprite: Sprite) -> None:
        """
        Add a Sprite to the SpriteList with the specified name.

        If there is no SpriteList for the given ``name``, one will be
        created with :py:class:`SpriteList`'s default arguments and
        added to the end (top) of the scene's current draw order.

        To fully customize the SpriteList's options, you should create
        it directly and add it to the scene with one of the following:

        * :py:meth:`.add_sprite_list_before`
        * :py:meth:`.add_sprite_list`
        * :py:meth:`.add_sprite_list_after`

        :param name: The name of the sprite list to add to or create.
        :param sprite: The sprite to add.
        """
        if name in self._name_mapping:
            self._name_mapping[name].append(sprite)
        else:
            new_list: SpriteList = SpriteList()
            new_list.append(sprite)
            self.add_sprite_list(name=name, sprite_list=new_list)

    def add_sprite_list(
        self,
        name: str,
        use_spatial_hash: bool = False,
        sprite_list: Optional[SpriteList] = None,
    ) -> None:
        """
        Add a SpriteList to the scene with the specified name.

        This will add a new SpriteList as a layer above the others in the scene.

        If no SpriteList is supplied via the ``sprite_list`` parameter then a new one will be
        created, and the ``use_spatial_hash`` parameter will be respected for that creation.

        :param name: The name to give the new layer.
        :param use_spatial_hash: If creating a new sprite list, whether
            to enable spatial hashing on it.
        :param sprite_list: Use a specific sprite list rather than creating a new one.
        """
        if sprite_list is None:
            sprite_list = SpriteList(use_spatial_hash=use_spatial_hash)
        if name in self._name_mapping.keys():
            self.remove_sprite_list_by_name(name)
            warn("A Spritelist with the name: "+name+", is already in the scene, will override Spritelist")
        self._name_mapping[name] = sprite_list
        self._sprite_lists.append(sprite_list)

    def add_sprite_list_before(
        self,
        name: str,
        before: str,
        use_spatial_hash: bool = False,
        sprite_list: Optional[SpriteList] = None,
    ) -> None:
        """
        Add a sprite list to the scene with the specified name before another SpriteList.

        If no sprite list is supplied via the ``sprite_list`` parameter, then a new one
        will be created. Aside from the value of ``use_spatial_hash`` passed to this
        method, it will use the default arguments for a new :py:class:`SpriteList`.

        The added sprite list will be drawn under the sprite list named in ``before``.

        :param name: The name to give the new layer.
        :param before: The name of the layer to place the new
            one before.
        :param use_spatial_hash: If creating a new sprite list, selects
            whether to enable spatial hashing.
        :param sprite_list: If a sprite list is passed via
            this argument, it will be used instead of creating a new one.
        """
        if sprite_list is None:
            sprite_list = SpriteList(use_spatial_hash=use_spatial_hash)
        if name in self._name_mapping.keys():
            self.remove_sprite_list_by_name(name)
            warn("A Spritelist with the name: "+name+", is already in the scene, will override Spritelist")
        self._name_mapping[name] = sprite_list
        before_list = self._name_mapping[before]
        index = self._sprite_lists.index(before_list)
        self._sprite_lists.insert(index, sprite_list)

    def move_sprite_list_before(
        self,
        name: str,
        before: str,
    ) -> None:
        """
        Move a named SpriteList in the scene to be before another SpriteList in the scene.

        A :py:class:`~arcade.scene.SceneKeyError` will be raised if either ``name``
        or ``before`` contain a name not currently in the scene. This exception can
        be handled as a :py:class:`KeyError`.

        :param name: The name of the SpriteList to move.
        :param before: The name of the SpriteList to place it before.
        """
        if name not in self._name_mapping:
            raise SceneKeyError(name)

        if before not in self._name_mapping:
            raise SceneKeyError(before)

        name_list = self._name_mapping[name]
        before_list = self._name_mapping[before]
        new_index = self._sprite_lists.index(before_list)
        old_index = self._sprite_lists.index(name_list)
        self._sprite_lists.insert(new_index, self._sprite_lists.pop(old_index))

    def add_sprite_list_after(
        self,
        name: str,
        after: str,
        use_spatial_hash: bool = False,
        sprite_list: Optional[SpriteList] = None,
    ) -> None:
        """
        Add a SpriteList to the scene with the specified name after a specific SpriteList.

        If no sprite list is supplied via the ``sprite_list`` parameter, then a new one
        will be created. Aside from the value of ``use_spatial_hash`` passed to this
        method, it will use the default arguments for a new :py:class:`SpriteList`.

        The added sprite list will be drawn above the sprite list named in ``after``.

        :param name: The name to give the layer.
        :param after: The name of the layer to place the new one after.
        :param use_spatial_hash: If creating a new sprite list, selects
            whether to enable spatial hashing.
        :param sprite_list: If a sprite list is passed via
            this argument, it will be used instead of creating a new one.
        """
        if sprite_list is None:
            sprite_list = SpriteList(use_spatial_hash=use_spatial_hash)
        if name in self._name_mapping.keys():
            self.remove_sprite_list_by_name(name)
            warn("A Spritelist with the name: "+name+", is already in the scene, will override Spritelist")
        self._name_mapping[name] = sprite_list
        after_list = self._name_mapping[after]
        index = self._sprite_lists.index(after_list) + 1
        self._sprite_lists.insert(index, sprite_list)

    def move_sprite_list_after(
        self,
        name: str,
        after: str,
    ) -> None:
        """
        Move a named SpriteList in the scene to be after another SpriteList in the scene.

        A :py:class:`~arcade.scene.SceneKeyError` will be raised if either ``name``
        or ``after`` contain a name not currently in the scene. This exception can
        be handled as a :py:class:`KeyError`.

        :param name: The name of the SpriteList to move.
        :param after: The name of the SpriteList to place it after.
        """
        if name not in self._name_mapping:
            raise SceneKeyError(name)

        if after not in self._name_mapping:
            raise SceneKeyError(after)

        name_list = self._name_mapping[name]
        after_list = self._name_mapping[after]
        new_index = self._sprite_lists.index(after_list) + 1
        old_index = self._sprite_lists.index(name_list)
        self._sprite_lists.insert(new_index, self._sprite_lists.pop(old_index))

    def remove_sprite_list_by_index(
        self,
        index: int
    ) -> None:
        """
        Remove a layer from the scene by its index in the draw order.

        :param index: The index of the sprite list to remove.
        """
        self.remove_sprite_list_by_object(self._sprite_lists[index])

    def remove_sprite_list_by_name(
        self,
        name: str,
    ) -> None:
        """
        Remove a layer from the scene by its name.

        A :py:class:`KeyError` will be raised if the SpriteList is not
        in the scene.

        :param name: The name of the sprite list to remove.
        """
        sprite_list = self._name_mapping[name]
        self._sprite_lists.remove(sprite_list)
        del self._name_mapping[name]

    def remove_sprite_list_by_object(self, sprite_list: SpriteList) -> None:
        """
        Remove the passed SpriteList instance from the Scene.

        A :py:class:`ValueError` will be raised if the passed sprite
        list is not in the scene.

        :param sprite_list: The sprite list to remove.
        """
        self._sprite_lists.remove(sprite_list)
        self._name_mapping = {
            key: val for key, val in self._name_mapping.items() if val != sprite_list
        }

    def update(self, names: Optional[Iterable[str]] = None) -> None:
        """
        Call :py:meth:`~arcade.SpriteList.update` on the scene's sprite lists.

        By default, this method calls :py:meth:`~arcade.SpriteList.update`
        on the scene's sprite lists in the default draw order.

        You can limit and reorder the updates with the ``names``
        argument by passing a list of names in the scene. The sprite
        lists will be drawn in the order of the passed iterable. If a
        name is not in the scene, a :py:class:`KeyError` will be raised.

        :param names: Which layers & what order to update them in.
        """
        if names:
            for name in names:
                self._name_mapping[name].update()
            return

        for sprite_list in self._sprite_lists:
            sprite_list.update()

    def on_update(self, delta_time: float = 1 / 60, names: Optional[Iterable[str]] = None) -> None:
        """
        Call :py:meth:`~arcade.SpriteList.on_update` on the scene's sprite lists.

        By default, this method calls :py:meth:`~arcade.SpriteList.on_update`
        on the scene's sprite lists in the default draw order.

        You can limit and reorder the updates with the ``names``
        argument by passing a list of names in the scene. The sprite
        lists will be drawn in the order of the passed iterable. If a
        name is not in the scene, a :py:class:`KeyError` will be raised.

        :param delta_time: The time step to update by in seconds.
        :param names: Which layers & what order to update them in.
        """
        if names:
            for name in names:
                self._name_mapping[name].on_update(delta_time)
            return

        for sprite_list in self._sprite_lists:
            sprite_list.on_update(delta_time)

    def update_animation(
        self, delta_time: float, names: Optional[Iterable[str]] = None
    ) -> None:
        """
        Call :py:meth:`~arcade.SpriteList.update_animation` on the scene's sprite lists.

        By default, this method calls :py:meth:`~arcade.SpriteList.update_animation`
        on each sprite list in the scene in the default draw order.

        You can limit and reorder the updates with the ``names``
        argument by passing a list of names in the scene. The sprite
        lists will be drawn in the order of the passed iterable. If a
        name is not in the scene, a :py:class:`KeyError` will be raised.

        :param delta_time: The time step to update by in seconds.
        :param names: Which layers & what order to update them in.
        """
        if names:
            for name in names:
                self._name_mapping[name].update_animation(delta_time)
            return

        for sprite_list in self._sprite_lists:
            sprite_list.update_animation(delta_time)

    def draw(
        self,
        names: Optional[Iterable[str]] = None,
        filter: Optional[int] = None,
        pixelated: bool = False,
        blend_function: Optional[Union[Tuple[int, int], Tuple[int, int, int, int]]] = None,
        **kwargs
    ) -> None:
        """
        Call :py:meth:`~arcade.SpriteList.draw` on the scene's sprite lists.

        By default, this method calls :py:meth:`~arcade.SpriteList.draw`
        on each sprite list in the scene in the default draw order.

        You can limit and reorder the draw calls with the ``names``
        argument by passing a list of names in the scene. The sprite
        lists will be drawn in the order of the passed iterable. If a
        name is not in the scene, a :py:class:`KeyError` will be raised.

        The other named keyword arguments are the same as those of
        :py:meth:`SpriteList.draw() <arcade.SpriteList.draw>`. The
        ``**kwargs`` option is for advanced users who have
        subclassed :py:class:`~arcade.SpriteList`.

        :param names: Which layers to draw & what order to draw them in.
        :param filter: Optional parameter to set OpenGL filter, such as
           ``gl.GL_NEAREST`` to avoid smoothing.
        :param pixelated: ``True`` for pixel art and ``False`` for
            smooth scaling.
        :param blend_function:
            Use the specified OpenGL blend function while drawing the
            sprite list, such as ``arcade.Window.ctx.BLEND_ADDITIVE``
            or ``arcade.Window.ctx.BLEND_DEFAULT``.
        """

        if names:
            for name in names:
                self._name_mapping[name].draw(
                    filter=filter,
                    pixelated=pixelated,
                    blend_function=blend_function,
                    **kwargs
                )
            return

        for sprite_list in self._sprite_lists:
            sprite_list.draw(
                filter=filter,
                pixelated=pixelated,
                blend_function=blend_function,
                **kwargs
            )

    def draw_hit_boxes(
        self,
        color: RGBA255 = Color(0, 0, 0, 255),
        line_thickness: float = 1.0,
        names: Optional[Iterable[str]] = None,
    ) -> None:
        """
        Draw debug hit box outlines for sprites in the scene's layers.

        If ``names`` is a valid iterable of layer names in the scene, then hit boxes
        will be drawn for the specified layers in the order of the passed iterable.

        If `names` is not provided, then every layer's hit boxes will be drawn in the
        order specified.

        :param color: The RGBA color to use to draw the hit boxes with.
        :param line_thickness: How many pixels thick the hit box outlines should be
        :param names: Which layers & what order to draw their hit boxes in.
        """

        if names:
            for name in names:
                self._name_mapping[name].draw_hit_boxes(color, line_thickness)
            return

        for sprite_list in self._sprite_lists:
            sprite_list.draw_hit_boxes(color, line_thickness)

    def __bool__(self) -> bool:
        """Returns whether or not `_sprite_lists` contains anything"""
        return bool(self._sprite_lists)

    def __contains__(self, item: Union[str, SpriteList]) -> bool:
        """True when `item` is in `_sprite_lists` or is a value in `_name_mapping`"""
        return item in self._sprite_lists or item in self._name_mapping<|MERGE_RESOLUTION|>--- conflicted
+++ resolved
@@ -49,11 +49,6 @@
 
 class Scene:
     """
-<<<<<<< HEAD
-    Class that represents a `scene` object. Most games will use Scenes to render their Sprites.
-    For examples on how to use this class, see:
-    https://api.arcade.academy/en/latest/tutorials/views/index.html
-=======
     Stores :py:class:`~arcade.SpriteList` instances as named layers, allowing bulk updates & drawing.
 
     In addition to helping you update or draw multiple sprite lists at
@@ -68,7 +63,6 @@
     * Flexible but slow support for the ``in`` & ``del`` Python keywords.
 
     For another example of how to use this class, see :ref:`platformer_part_three`.
->>>>>>> 3fb1dcd6
     """
 
     def __init__(self) -> None:
