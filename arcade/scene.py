"""
This module provides a Scene Manager class.

This class let's you add Sprites/SpriteLists to a scene and give them
a name, as well as control the draw order. In addition it provides a
helper function to create a Scene directly from a TileMap object.
"""

from typing import Dict, List, Optional

from arcade import Sprite, SpriteList
from arcade.types import Color, RGBA255
from arcade.tilemap import TileMap

from warnings import warn
<<<<<<< HEAD
__all__ = ["Scene"]
=======
>>>>>>> aa854d69

class Scene:
    """
    Class that represents a `scene` object. Most games will use Scenes to render their Sprites.
    For examples on how to use this class, see:
    https://api.arcade.academy/en/latest/tutorials/views/index.html
<<<<<<< HEAD
=======

>>>>>>> aa854d69
    """

    def __init__(self) -> None:
        self._sprite_lists: List[SpriteList] = []
        self._name_mapping: Dict[str, SpriteList] = {}
        
    @classmethod
    def from_tilemap(cls, tilemap: TileMap) -> "Scene":
        """
        Create a new Scene from a `TileMap` object.
        This will look at all the SpriteLists in a TileMap object and create
        a Scene with them. This will automatically keep SpriteLists in the same
        order as they are defined in the TileMap class, which is the order that
        they are defined within Tiled.
        :param TileMap tilemap: The `TileMap` object to create the scene from.
        """
        scene = cls()
        for name, sprite_list in tilemap.sprite_lists.items():
            scene.add_sprite_list(name=name, sprite_list=sprite_list)
        return scene

    def get_sprite_list(self, name: str) -> SpriteList:
        """
        Helper function to retrieve a `SpriteList` by name.
        The name mapping can be accessed directly, this is just here for ease of use.
        :param str name: The name of the `SpriteList` to retrieve.
        """
        return self._name_mapping[name]

    def __getitem__(self, key: str) -> SpriteList:
        """
        Retrieve a `SpriteList` by name.
        This is here for ease of use to make sub-scripting the scene object directly
        to retrieve a SpriteList possible.
        :param str key: The name of the 'SpriteList' to retreive.
        """
        if key in self._name_mapping:
            return self._name_mapping[key]

        raise KeyError(f"Scene does not contain a layer named: {key}")

    def add_sprite(self, name: str, sprite: Sprite) -> None:
        """
        Add a Sprite to a SpriteList in the Scene with the specified name.
        If the desired SpriteList does not exist, it will automatically be created
        and added to the Scene. This will default the SpriteList to be added to the end
        of the draw order, and created with no extra options like using spatial hashing.
        If you need more control over where the SpriteList goes or need it to use Spatial Hash,
        then the SpriteList should be added separately and then have the Sprites added.
        :param str name: The name of the `SpriteList` to add to or create.
        :param Sprite sprite: The `Sprite` to add.
        """
        if name in self._name_mapping:
            self._name_mapping[name].append(sprite)
        else:
            new_list: SpriteList = SpriteList()
            new_list.append(sprite)
            self.add_sprite_list(name=name, sprite_list=new_list)

    def add_sprite_list(
        self,
        name: str,
        use_spatial_hash: bool = False,
        sprite_list: Optional[SpriteList] = None,
    ) -> None:
        """
        Add a SpriteList to the scene with the specified name.
        This will add a new SpriteList to the scene at the end of the draw order.
        If no SpriteList is supplied via the `sprite_list` parameter then a new one will be
        created, and the `use_spatial_hash` parameter will be respected for that creation.
        :param str name: The name to give the SpriteList.
        :param bool use_spatial_hash: Wether or not to use spatial hash if creating a new SpriteList.
        :param SpriteList sprite_list: The SpriteList to add, optional.
        """
        if sprite_list is None:
            sprite_list = SpriteList(use_spatial_hash=use_spatial_hash)
        if name in self._name_mapping.keys():
            self.remove_sprite_list_by_name(name)
            warn("A Spritelist with the name: "+name+", is already in the scene, will override Spritelist")
        self._name_mapping[name] = sprite_list
        self._sprite_lists.append(sprite_list)

    def add_sprite_list_before(
        self,
        name: str,
        before: str,
        use_spatial_hash: bool = False,
        sprite_list: Optional[SpriteList] = None,
    ) -> None:
        """
        Add a SpriteList to the scene with the specified name before a specific SpriteList.
        This will add a new SpriteList to the scene before the specified SpriteList in the draw order.
        If no SpriteList is supplied via the `sprite_list` parameter then a new one will be
        created, and the `use_spatial_hash` parameter will be respected for that creation.
        :param str name: The name to give the SpriteList.
        :param str before: The name of the SpriteList to place this one before.
        :param bool use_spatial_hash: Wether or not to use spatial hash if creating a new SpriteList.
        :param SpriteList sprite_list: The SpriteList to add, optional.
        """
        if sprite_list is None:
            sprite_list = SpriteList(use_spatial_hash=use_spatial_hash)
        if name in self._name_mapping.keys():
            self.remove_sprite_list_by_name(name)
            warn("A Spritelist with the name: "+name+", is already in the scene, will override Spritelist")
        self._name_mapping[name] = sprite_list
        before_list = self._name_mapping[before]
        index = self._sprite_lists.index(before_list)
        self._sprite_lists.insert(index, sprite_list)

    def move_sprite_list_before(
        self,
        name: str,
        before: str,
    ) -> None:
        """
        Move a given SpriteList in the scene to before another given SpriteList.
        This will adjust the render order so that the SpriteList specified by `name`
        is placed before the one specified by `before`.
        :param str name: The name of the SpriteList to move.
        :param str before: The name of the SpriteList to place it before.
        """
        if name not in self._name_mapping:
            raise ValueError(
                f"Tried to move unknown SpriteList with the name {name} in Scene"
            )

        name_list = self._name_mapping[name]
        before_list = self._name_mapping[before]
        new_index = self._sprite_lists.index(before_list)
        old_index = self._sprite_lists.index(name_list)
        self._sprite_lists.insert(new_index, self._sprite_lists.pop(old_index))

    def add_sprite_list_after(
        self,
        name: str,
        after: str,
        use_spatial_hash: bool = False,
        sprite_list: Optional[SpriteList] = None,
    ) -> None:
        """
        Add a SpriteList to the scene with the specified name after a specific SpriteList.
        This will add a new SpriteList to the scene after the specified SpriteList in the draw order.
        If no SpriteList is supplied via the `sprite_list` parameter then a new one will be
        created, and the `use_spatial_hash` parameter will be respected for that creation.
        :param str name: The name to give the SpriteList.
        :param str after: The name of the SpriteList to place this one after.
        :param bool use_spatial_hash: Wether or not to use spatial hash if creating a new SpriteList.
        :param SpriteList sprite_list: The SpriteList to add, optional.
        """
        if sprite_list is None:
            sprite_list = SpriteList(use_spatial_hash=use_spatial_hash)
        if name in self._name_mapping.keys():
            self.remove_sprite_list_by_name(name)
            warn("A Spritelist with the name: "+name+", is already in the scene, will override Spritelist")
        self._name_mapping[name] = sprite_list
        after_list = self._name_mapping[after]
        index = self._sprite_lists.index(after_list) + 1
        self._sprite_lists.insert(index, sprite_list)

    def move_sprite_list_after(
        self,
        name: str,
        after: str,
    ) -> None:
        """
        Move a given SpriteList in the scene to after another given SpriteList.
        This will adjust the render order so that the SpriteList specified by `name`
        is placed after the one specified by `after`.
        :param str name: The name of the SpriteList to move.
        :param str after: The name of the SpriteList to place it after.
        """
        if name not in self._name_mapping:
            raise ValueError(
                f"Tried to move unknown SpriteList with the name {name} in Scene"
            )

        name_list = self._name_mapping[name]
        after_list = self._name_mapping[after]
        new_index = self._sprite_lists.index(after_list) + 1
        old_index = self._sprite_lists.index(name_list)
        self._sprite_lists.insert(new_index, self._sprite_lists.pop(old_index))

    def remove_sprite_list_by_name(
        self,
        name: str,
    ) -> None:
        """
        Remove a SpriteList by it's name.
        This function serves to completely remove the SpriteList from the Scene.
        :param str name: The name of the SpriteList to remove.
        """
        sprite_list = self._name_mapping[name]
        self._sprite_lists.remove(sprite_list)
        del self._name_mapping[name]

    def remove_sprite_list_by_object(self, sprite_list: SpriteList) -> None:
        self._sprite_lists.remove(sprite_list)
        self._name_mapping = {
            key: val for key, val in self._name_mapping.items() if val != sprite_list
        }

    def update(self, names: Optional[List[str]] = None) -> None:
        """
        Used to update SpriteLists contained in the scene.
        If `names` parameter is provided then only the specified spritelists
        will be updated. If `names` is not provided, then every SpriteList
        in the scene will be updated.
        :param Optional[List[str]] names: A list of names of SpriteLists to update.
        """
        if names:
            for name in names:
                self._name_mapping[name].update()
            return

        for sprite_list in self._sprite_lists:
            sprite_list.update()

    def on_update(self, delta_time: float = 1 / 60, names: Optional[List[str]] = None) -> None:
        """
        Used to call on_update of SpriteLists contained in the scene.
        Similar to update() but allows passing a delta_time variable.
        If `names` parameter is provided then only the specified spritelists
        will be updated. If `names` is not provided, then every SpriteList
        in the scene will have on_update called.
        :param float delta_time: Time since last update.
        :param Optional[List[str]] names: A list of names of SpriteLists to update.
        """
        if names:
            for name in names:
                self._name_mapping[name].on_update(delta_time)
            return

        for sprite_list in self._sprite_lists:
            sprite_list.on_update(delta_time)

    def update_animation(
        self, delta_time: float, names: Optional[List[str]] = None
    ) -> None:
        """
        Used to update the animation of SpriteLists contained in the scene.
        If `names` parameter is provided then only the specified spritelists
        will be updated. If `names` is not provided, then every SpriteList
        in the scene will be updated.
        :param float delta_time: The delta time for the update.
        :param Optional[List[str]] names: A list of names of SpriteLists to update.
        """
        if names:
            for name in names:
                self._name_mapping[name].update_animation(delta_time)
            return

        for sprite_list in self._sprite_lists:
            sprite_list.update_animation(delta_time)

    def draw(self, names: Optional[List[str]] = None, **kwargs) -> None:
        """
        Draw the Scene.
        If `names` parameter is provided then only the specified SpriteLists
        will be drawn. They will be drawn in the order that the names in the
        list were arranged. If `names` is not provided, then every SpriteList
        in the scene will be drawn according the order of the main _sprite_lists
        attribute of the Scene.
        :param Optional[List[str]] names: A list of names of SpriteLists to draw.
        :param filter: Optional parameter to set OpenGL filter, such as
                       `gl.GL_NEAREST` to avoid smoothing.
        :param blend_function: Optional parameter to set the OpenGL blend function
            used for drawing the sprite list, such as `arcade.Window.ctx.BLEND_ADDITIVE`
            or `arcade.Window.ctx.BLEND_DEFAULT`
        """

        if names:
            for name in names:
                self._name_mapping[name].draw(**kwargs)
            return

        for sprite_list in self._sprite_lists:
            sprite_list.draw(**kwargs)

    def draw_hit_boxes(
        self,
        color: RGBA255 = Color(0, 0, 0, 255),
        line_thickness: float = 1,
        names: Optional[List[str]] = None,
    ) -> None:
        """
        Draw hitboxes for all sprites in the scene.
        If `names` parameter is provided then only the specified SpriteLists
        will be drawn. They will be drawn in the order that the names in the
        list were arranged. If `names` is not provided, then every SpriteList
        in the scene will be drawn according to the order of the main _sprite_lists
        attribute of the Scene.
        """

        if names:
            for name in names:
                self._name_mapping[name].draw_hit_boxes(color, line_thickness)
            return

        for sprite_list in self._sprite_lists:
<<<<<<< HEAD
            sprite_list.draw_hit_boxes(color, line_thickness)
=======
            sprite_list.draw_hit_boxes(color, line_thickness)
    
>>>>>>> aa854d69
<|MERGE_RESOLUTION|>--- conflicted
+++ resolved
@@ -13,20 +13,16 @@
 from arcade.tilemap import TileMap
 
 from warnings import warn
-<<<<<<< HEAD
+
 __all__ = ["Scene"]
-=======
->>>>>>> aa854d69
+
 
 class Scene:
     """
     Class that represents a `scene` object. Most games will use Scenes to render their Sprites.
     For examples on how to use this class, see:
     https://api.arcade.academy/en/latest/tutorials/views/index.html
-<<<<<<< HEAD
-=======
-
->>>>>>> aa854d69
+
     """
 
     def __init__(self) -> None:
@@ -326,9 +322,5 @@
             return
 
         for sprite_list in self._sprite_lists:
-<<<<<<< HEAD
+
             sprite_list.draw_hit_boxes(color, line_thickness)
-=======
-            sprite_list.draw_hit_boxes(color, line_thickness)
-    
->>>>>>> aa854d69
