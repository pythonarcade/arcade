--- conflicted
+++ resolved
@@ -277,12 +277,8 @@
 
     def remove_sprite_list_by_object(self, sprite_list: SpriteList) -> None:
         """
-<<<<<<< HEAD
         Remove a SpriteList from the Scene.
-=======
-        Remove a SpriteList by object.
->>>>>>> 036535a2
-
+        
         This function serves to completely remove the SpriteList from the Scene.
 
         :param SpriteList sprite_list: The SpriteList to remove.
