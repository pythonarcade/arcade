"""
Drawing text with pyglet label
"""
from pathlib import Path
from typing import Any, Optional, Tuple, Union

import pyglet

import arcade
from arcade.types import Color, Point, RGBA255
from arcade.resources import resolve
from arcade.utils import PerformanceWarning, warning


def load_font(path: Union[str, Path]) -> None:
    """
    Load fonts in a file (usually .ttf) adding them to a global font registry.

    A file can contain one or multiple fonts. Each font has a name.
    Open the font file to find the actual name(s). These names
    are used to select font when drawing text.

    Examples::

        # Load a font in the current working directory
        # (absolute path is often better)
        arcade.load_font("Custom.ttf")
        # Load a font using a custom resource handle
        arcade.load_font(":font:Custom.ttf")

    :param path: A string, or an array of paths with fonts.
    :raises FileNotFoundError: if the font specified wasn't found
    :return:
    """
    file_path = resolve(path)
    pyglet.font.add_file(str(file_path))


FontNameOrNames = Union[str, Tuple[str, ...]]


def _attempt_font_name_resolution(font_name: FontNameOrNames) -> FontNameOrNames:
    """
    Attempt to resolve a tuple of font names.

    Preserves the original logic of this section, even though it
    doesn't seem to make sense entirely. Comments are an attempt
    to make sense of the original code.

    If it can't resolve a definite path, it will return the original
    argument for pyglet to attempt to resolve. This is consistent with
    the original behavior of this code before it was encapsulated.

    :param Union[str, Tuple[str, ...]] font_name:
    :return: Either a resolved path or the original tuple
    """
    if font_name:

        # ensure
        if isinstance(font_name, str):
            font_list: Tuple[str, ...] = (font_name,)
        elif isinstance(font_name, tuple):
            font_list = font_name
        else:
            raise TypeError("font_name parameter must be a string, or a tuple of strings that specify a font name.")

        for font in font_list:
            try:
                path = resolve(font)
                # print(f"Font path: {path=}")

                # found a font successfully!
                return path.name

            except FileNotFoundError:
                pass

    # failed to find it ourselves, hope pyglet can make sense of it
    return font_name


def _draw_pyglet_label(label: pyglet.text.Label) -> None:
    """

    Helper for drawing pyglet labels with rotation within arcade.

    Originally part of draw_text in this module, now abstracted and improved
    so that both arcade.Text and arcade.draw_text can make use of it.

    :param pyglet.text.Label label: a pyglet label to wrap and draw
    """
    assert isinstance(label, pyglet.text.Label)
    window = arcade.get_window()

    # window.ctx.reset()
    with window.ctx.pyglet_rendering():
        label.draw()


class Text:
    """
    An object-oriented way to draw text to the screen.

    .. tip:: Use this class when performance matters!

       Unlike :py:func:`~arcade.draw_text`, this class does not risk
       wasting time recalculating and re-setting any text each time
       :py:meth:`~arcade.Text.draw` is called. This makes it faster
       while:

       - requiring you to manage instances and drawing yourself
       - using negligible extra RAM

       The speed advantage scales as more text needs to be drawn
       to the screen.

    The constructor arguments work identically to those of
    :py:func:`~arcade.draw_text`. See its documentation for in-depth
    explanation for how to use each of them. For example code, see :ref:`drawing_text_objects`.

    :param str text: Initial text to display. Can be an empty string
    :param float start_x: x position to align the text's anchor point with
    :param float start_y: y position to align the text's anchor point with
    :param float start_z: z position to align the text's anchor point with
    :param RGBA255 color: Color of the text as an RGBA tuple or a
        :py:class:`~arcade.types.Color` instance.
    :param float font_size: Size of the text in points
    :param float width: A width limit in pixels
    :param str align: Horizontal alignment; values other than "left" require width to be set
    :param Union[str, Tuple[str, ...]] font_name: A font name, path to a font file, or list of names
    :param bool bold: Whether to draw the text as bold
    :param bool italic: Whether to draw the text as italic
    :param str anchor_x: How to calculate the anchor point's x coordinate.
                         Options: "left", "center", or "right"
    :param str anchor_y: How to calculate the anchor point's y coordinate.
                         Options: "top", "bottom", "center", or "baseline".
    :param bool multiline: Requires width to be set; enables word wrap rather than clipping
    :param float rotation: rotation in degrees, counter-clockwise from horizontal

    All constructor arguments other than ``text`` have a corresponding
    property. To access the current text, use the ``value`` property
    instead.

    By default, the text is placed so that:

    - the left edge of its bounding box is at ``start_x``
    - its baseline is at ``start_y``

    The baseline is located along the line the bottom of the text would
    be written on, excluding letters with tails such as y:

        .. figure:: ../images/text_anchor_y.png
           :width: 40%

           The blue line is the baseline for the string ``"Python"``

    ``rotation`` allows for the text to be rotated around the anchor
    point by the passed number of degrees. Positive values rotate
    counter-clockwise from horizontal, while negative values rotate
    clockwise:

        .. figure:: ../images/text_rotation_degrees.png
           :width: 55%

           Rotation around the default anchor (
           ``anchor_y="baseline"`` and ``anchor_x="left"``)

    """

    def __init__(
        self,
        text: str,
        start_x: float,
        start_y: float,
        color: RGBA255 = arcade.color.WHITE,
        font_size: float = 12,
        width: Optional[int] = 0,
        align: str = "left",
        font_name: FontNameOrNames = ("calibri", "arial"),
        bold: bool = False,
        italic: bool = False,
        anchor_x: str = "left",
        anchor_y: str = "baseline",
        multiline: bool = False,
        rotation: float = 0,
        batch: Optional[pyglet.graphics.Batch] = None,
        group: Optional[pyglet.graphics.Group] = None,
        start_z: float = 0
    ):
        if align != "center" and align != "left" and align != "right":
            raise ValueError("The 'align' parameter must be equal to 'left', 'right', or 'center'.")

        adjusted_font = _attempt_font_name_resolution(font_name)
        self._label = pyglet.text.Label(
            text=text,
            x=start_x,
            y=start_y,
            z=start_z,
            font_name=adjusted_font,
            font_size=font_size,
            anchor_x=anchor_x,
            anchor_y=anchor_y,
            color=Color.from_iterable(color),
            width=width,
            align=align,
            bold=bold,
            italic=italic,
            multiline=multiline,
            rotation=rotation,
            batch=batch,
            group=group
        )

    def __enter__(self):
        """
        Update multiple attributes of this text,
        using efficient update mechanism of the underlying ``pyglet.Label``
        """
        self._label.begin_update()

    def __exit__(self, exc_type, exc_val, exc_tb):
        self._label.end_update()

    @property
    def batch(self) -> pyglet.graphics.Batch:
        return self._label.batch

    @batch.setter
    def batch(self, batch: pyglet.graphics.Batch):
        self._label.batch = batch

    @property
    def group(self) -> pyglet.graphics.Group:
        return self._label.group

    @group.setter
    def group(self, group: pyglet.graphics.Group):
        self._label.group = group

    @property
    def value(self) -> str:
        """
        Get or set the current text string to display.

        The value assigned will be converted to a string.
        """
        return self._label.text

    @value.setter
    def value(self, value: Any):
        value = str(value)
        if self._label.text == value:
            return
        self._label.text = value

    @property
    def text(self) -> str:
        """
        Get or set the current text string to display.

        The value assigned will be converted to a string.

        This is an alias for :py:attr:`~arcade.Text.value`
        """
        return self._label.text

    @text.setter
    def text(self, value: Any):
        value = str(value)
        if self._label.text == value:
            return
        self._label.text = value

    @property
    def x(self) -> float:
        """
        Get or set the x position of the label
        """
        return self._label.x

    @x.setter
    def x(self, x: float) -> None:
        if self._label.x == x:
            return
        self._label.x = x

    @property
    def y(self) -> float:
        """
        Get or set the y position of the label
        """
        return self._label.y

    @y.setter
    def y(self, y: float):
        if self._label.y == y:
            return
        self._label.y = y

    @property
    def start_z(self) -> float:
        """
        Get or set the z position of the label
        """
        return self._label.z

    @start_z.setter
    def start_z(self, start_z: float):
        if self._label.z == start_z:
            return
        self._label.z = start_z

    @property
    def font_name(self) -> FontNameOrNames:
        """
        Get or set the font name(s) for the label
        """
        return self._label.font_name

    @font_name.setter
    def font_name(self, font_name: FontNameOrNames) -> None:
        self._label.font_name = font_name

    @property
    def font_size(self) -> float:
        """
        Get or set the font size of the label
        """
        return self._label.font_size

    @font_size.setter
    def font_size(self, font_size: float):
        self._label.font_size = font_size

    @property
    def anchor_x(self) -> str:
        """
        Get or set the horizontal anchor.

        Options: "left", "center", or "right"
        """
        return self._label.anchor_x

    @anchor_x.setter
    def anchor_x(self, anchor_x: str):
        self._label.anchor_x = anchor_x

    @property
    def anchor_y(self) -> str:
        """
        Get or set the vertical anchor.

        Options : "top", "bottom", "center", or "baseline"
        """
        return self._label.anchor_y

    @anchor_y.setter
    def anchor_y(self, anchor_y: str):
        self._label.anchor_y = anchor_y

    @property
    def rotation(self) -> float:
        return self._label.rotation

    @rotation.setter
    def rotation(self, rotation: float):
        self._label.rotation = rotation

    @property
    def color(self) -> Color:
        """
        Get or set the text color for the label
        """
        return self._label.color

    @color.setter
    def color(self, color: RGBA255):
        self._label.color = Color.from_iterable(color)

    @property
    def width(self) -> int:
        """
        Get or set the width of the label in pixels.
        This value affects text flow when multiline text is used.
        If you are looking for the physical size if the text, see
        :py:attr:`~arcade.Text.content_width`
        """
        return self._label.width

    @width.setter
    def width(self, width: int):
        self._label.width = width

    @property
    def height(self) -> int:
        """
        Get or set the height of the label in pixels
        This value affects text flow when multiline text is used.
        If you are looking for the physical size if the text, see
        :py:attr:`~arcade.Text.content_height`
        """
        return self._label.height

    @height.setter
    def height(self, value):
        self._label.height = value

    @property
    def size(self):
        """
        Get the size of the label        
        """
        return self._label.width, self._label.height

    @property
    def content_width(self) -> int:
        """
        Get the pixel width of the text contents
        """
        return self._label.content_width

    @property
    def content_height(self) -> int:
        """
        Get the pixel height of the text content.
        """
        return self._label.content_height

    @property
    def left(self) -> int:
        """
        Pixel location of the left content border.
        """
        return self._label._get_left()

    @property
    def right(self) -> int:
        """
        Pixel location of the right content border.
        """
        return self._label._get_left() + self._label.content_width

    @property
    def top(self) -> int:
        """
        Pixel location of the top content border.
        """
        return self._label._get_top(self._label._get_lines())

    @property
    def bottom(self) -> int:
        """
        Pixel location of the bottom content border.
        """
        return self._label._get_bottom(self._label._get_lines())

    @property
    def content_size(self) -> Tuple[int, int]:
        """
        Get the pixel width and height of the text contents.
        """
        return self._label.content_width, self._label.content_height

    @property
    def align(self) -> str:
        return self._label.get_style("align")  # type: ignore

    @align.setter
    def align(self, align: str):

        # duplicates the logic used in the rest of this module
        if align != "left":
            self.multiline = True

        self._label.set_style("align", align)

    @property
    def bold(self) -> bool:
        """
        Get or set bold state of the label
        """
        return self._label.bold

    @bold.setter
    def bold(self, bold: bool):
        self._label.bold = bold

    @property
    def italic(self) -> bool:
        """
        Get or set the italic state of the label
        """
        return self._label.italic

    @italic.setter
    def italic(self, italic: bool):
        self._label.italic = italic

    @property
    def multiline(self) -> bool:
        """
        Get or set the multiline flag of the label.
        """
        return self._label.multiline

    @multiline.setter
    def multiline(self, multiline: bool):
        self._label.multiline = multiline

    def draw(self) -> None:
        """
        Draw the label to the screen at its current ``x`` and ``y`` position.

        .. warning: Cameras affect text drawing!
            If you want to draw a custom GUI that doesn't move with the
            game world, you will need a second :py:class:`~arcade.Camera`
            instance. For information on how to do this, see
            :ref:`sprite_move_scrolling`.

        """
        _draw_pyglet_label(self._label)

    def draw_debug(
        self,
        anchor_color: RGBA255 = arcade.color.RED,
        background_color: RGBA255 = arcade.color.DARK_BLUE,
        outline_color: RGBA255 = arcade.color.WHITE,
    ) -> None:
        """
        Draw test with debug geometry showing the content
        area, outline and the anchor point.

        :param RGBA255 anchor_color: Color of the anchor point
        :param RGBA255 background_color: Color the content background
        :param RGBA255 outline_color: Color of the content outline
        """
        left = self.left
        right = self.right
        top = self.top
        bottom = self.bottom

        # Draw background
        arcade.draw_lrbt_rectangle_filled(left, right, bottom, top, color=background_color)

        # Draw outline
        arcade.draw_lrbt_rectangle_outline(left, right, bottom, top, color=outline_color)

        # Draw anchor
        arcade.draw_point(self.x, self.y, color=anchor_color, size=6)

        _draw_pyglet_label(self._label)

    @property
    def position(self) -> Point:
        """
        The current x, y position as a tuple.

        This is faster than setting x and y position separately
        because the underlying geometry only needs to change position once.
        """
        return self._label.x, self._label.y

    @position.setter
    def position(self, point: Point):
        # Starting with Pyglet 2.0b2 label positions take a z parameter.
        if len(point) == 3:
            self._label.position = point
        else:
            self._label.position = *point, self._label.z


def create_bitmap_font_from_spritesheet(spritesheet_file: str = "", order:str = ""):
    """
         create bitmap font from spritesheet

        :param string spritesheet_file: Spritesheet file to get the textures off of
        :param string order: The order of the spritesheet.
    """
    textures = arcade.load_spritesheet(spritesheet_file, 14, 24, 12, 70, margin=1)
    Alphabet_Textures = {" ":None}
    for i in range(len(order)):
        Alphabet_Textures[order[i]] = textures[i]


class CustomTextSprite(object):
    def __init__(
        self, 
        text: str, 
        chracter_textures: dict, 
        scale: float = 1, 
        center_x: float = 0, 
        center_y: float = 0, 
        text_scale:float = 1, 
        text_margin:float= 16, 
        width: int = 100, 
        height: int = 40,  
        Background_offset_x: float = 0,
        Background_offset_y: float = 0, 
        Background_scale: float = 1, 
        Background_Texture: Optional[str] = None
    ) -> None:
        super().__init__()
        self.Sprite_List: arcade.SpriteList = arcade.SpriteList()
        self.Background_Sprite: arcade.BasicSprite = arcade.BasicSprite(Background_Texture, center_x=center_x+width/2+Background_offset_x, center_y=center_y-height*2+Background_offset_y, scale=Background_scale)
        
        self.text_scale: float = text_scale
        self.width: int = width
        self.height: int = height
        self.update_text(text, 
                chracter_textures, 
                scale=scale, 
                text_scale=text_scale,
                center_x=center_x, 
                center_y=center_y, 
                text_margin=text_margin, 
                width=width, 
                height = height)
        
        
    def update_text(self, 
                text: str, 
                chracter_textures: dict, 
                scale: float = 1, 
                text_scale: float = 1,
                center_x: float = 0, 
                center_y: float = 0, 
                text_margin: float = 16, 
                width: float = 100, 
                ) -> None:
        self.text: str = text
        self.Sprite_List.clear()
        if not text:
            return
        words: list[str] = text.split(' ')
        x: float = center_y
        y: float = center_x
        for word in words:
            if x > width/2+center_x or word == "\n":
                y -= text_margin
<<<<<<< HEAD
                x = -width/2+center_x
            if not word:
                x += text_margin*scale
                continue


            for char in word:
                sprite: arcade.BasicSprite = arcade.BasicSprite(center_x=center_x+x, center_y=center_y+y, scale=scale*text_scale)
                sprite.texture: arcade.Texture = chracter_textures[char]
=======
                x = -width/2
            for string in word:
                sprite = arcade.Sprite(center_x=center_x+x, center_y=center_y+y, scale=scale*text_scale)
                sprite.texture = chracter_textures[string]
>>>>>>> 508c1908
                self.Sprite_List.append(sprite)
                x += text_margin*scale
            x += text_margin*scale
            
            
    def draw(self) -> None:
        self.Background_Sprite.draw()
        self.Sprite_List.draw()


def create_text_sprite(
    text: str,
    color: RGBA255 = arcade.color.WHITE,
    font_size: float = 12,
    width: int = 0,
    align: str = "left",
    font_name: FontNameOrNames = ("calibri", "arial"),
    bold: bool = False,
    italic: bool = False,
    anchor_x: str = "left",
    multiline: bool = False,
    texture_atlas: Optional[arcade.TextureAtlas] = None,
) -> arcade.Sprite:
    """
    Creates a sprite containing text based off of :py:class:`~arcade.Text`.

    Internally this creates a Text object and an empty texture. It then uses either the
    provided texture atlas, or gets the default one, and draws the Text object into the
    texture atlas.

    It then creates a sprite referencing the newly created texture, and positions it
    accordingly, and that is final result that is returned from the function.

    If you are providing a custom texture atlas, something important to keep in mind is
    that the resulting Sprite can only be added to SpriteLists which use that atlas. If
    it is added to a SpriteList which uses a different atlas, you will likely just see
    a black box drawn in its place.

    :param str text: Initial text to display. Can be an empty string
    :param RGBA255 color: Color of the text as a tuple or list of 3 (RGB) or 4 (RGBA) integers
    :param float font_size: Size of the text in points
    :param float width: A width limit in pixels
    :param str align: Horizontal alignment; values other than "left" require width to be set
    :param FontNameOrNames font_name: A font name, path to a font file, or list of names
    :param bool bold: Whether to draw the text as bold
    :param bool italic: Whether to draw the text as italic
    :param str anchor_x: How to calculate the anchor point's x coordinate.
                         Options: "left", "center", or "right"
    :param bool multiline: Requires width to be set; enables word wrap rather than clipping
    :param Optional[arcade.TextureAtlas] texture_atlas: The texture atlas to use for the
        newly created texture. The default global atlas will be used if this is None.
    """
    text_object = Text(
        text,
        start_x=0,
        start_y=0,
        color=color,
        font_size=font_size,
        width=width,
        align=align,
        font_name=font_name,
        bold=bold,
        italic=italic,
        anchor_x=anchor_x,
        anchor_y="baseline",
        multiline=multiline,
    )

    size = (
        int(text_object.right - text_object.left),
        int(text_object.top - text_object.bottom),
    )
    text_object.y = -text_object.bottom
    texture = arcade.Texture.create_empty(text, size)

    if not texture_atlas:
        texture_atlas = arcade.get_window().ctx.default_atlas
    texture_atlas.add(texture)
    with texture_atlas.render_into(texture) as fbo:
        fbo.clear((0, 0, 0, 255))
        text_object.draw()

    return arcade.Sprite(
        texture,
        center_x=text_object.right - (size[0] / 2),
        center_y=text_object.top,
    )


@warning(
    message="draw_text is an extremely slow function for displaying text. Consider using Text objects instead.",
    warning_type=PerformanceWarning,
    )
def draw_text(
    text: Any,
    start_x: float,
    start_y: float,
    color: RGBA255 = arcade.color.WHITE,
    font_size: float = 12,
    width: int = 0,
    align: str = "left",
    font_name: FontNameOrNames = ("calibri", "arial"),
    bold: bool = False,
    italic: bool = False,
    anchor_x: str = "left",
    anchor_y: str = "baseline",
    multiline: bool = False,
    rotation: float = 0,
    start_z: float = 0
):
    """
    A simple way for beginners to draw text.

    .. warning:: Use :py:class:`arcade.Text` objects instead.

        This method of drawing text is very slow
        and might be removed in the near future.
        Text objects can be 10-100 times faster
        depending on the use case.

    .. warning:: Cameras affect text drawing!

        If you want to draw a custom GUI that doesn't move with the
        game world, you will need a second camera. For information on
        how to do this, see :ref:`sprite_move_scrolling`.

    This function lets you start draw text easily with better
    performance than the old pillow-based text. If you need even higher
    performance, consider using :py:class:`~arcade.Text`.

    Example code can be found at :ref:`drawing_text`.

    :param Any text: Text to display. The object passed in will be converted to a string
    :param float start_x: x position to align the text's anchor point with
    :param float start_y: y position to align the text's anchor point with
    :param float start_z: z position to align the text's anchor point with
    :param RGBA255 color: Color of the text as an RGBA tuple or
        :py:class:`~arcade.types.Color` instance.
    :param float font_size: Size of the text in points
    :param float width: A width limit in pixels
    :param str align: Horizontal alignment; values other than "left" require width to be set
    :param Union[str, Tuple[str, ...]] font_name: A font name, path to a font file, or list of names
    :param bool bold: Whether to draw the text as bold
    :param bool italic: Whether to draw the text as italic
    :param str anchor_x: How to calculate the anchor point's x coordinate
    :param str anchor_y: How to calculate the anchor point's y coordinate
    :param bool multiline: Requires width to be set; enables word wrap rather than clipping
    :param float rotation: rotation in degrees, counter-clockwise from horizontal

    By default, the text is placed so that:

    - the left edge of its bounding box is at ``start_x``
    - its baseline is at ``start_y``

    The baseline of text is the line it would be written on:

        .. figure:: ../images/text_anchor_y.png
           :width: 40%

           The blue line is the baseline for the string ``"Python"``

    ``font_name`` can be any of the following:

    - a built-in font in the :ref:`Resources`
    - the name of a system font
    - a path to a font on the system
    - a `tuple` containing any mix of the previous three

    Each entry provided will be tried in order until one is found. If
    none of the fonts are found, a default font will be chosen (usually
    Arial).

    ``anchor_x`` and ``anchor_y`` specify how to calculate the anchor point,
    which affects how the text is:

    - Placed relative to ``start_x`` and ``start_y``
    - Rotated

    By default, the text is drawn so that ``start_x`` is at the left of
    the text's bounding box and ``start_y`` is at the baseline.

    You can set a custom anchor point by passing combinations of the
    following values for ``anchor_x`` and ``anchor_y``:

    .. list-table:: Values allowed by ``anchor_x``
        :widths: 20 40 40
        :header-rows: 1

        * - String value
          - Practical Effect
          - Anchor Position

        * - ``"left"`` `(default)`
          - Text drawn with its left side at ``start_x``
          - Anchor point on the left side of the text's bounding box

        * - ``"center"``
          - Text drawn horizontally centered on ``start_x``
          - Anchor point at horizontal center of text's bounding box

        * - ``"right"``
          - Text drawn with its right side at ``start_x``
          - Anchor placed on the right side of the text's bounding box


    .. list-table:: Values allowed by ``anchor_y``
        :widths: 20 40 40
        :header-rows: 1

        * - String value
          - Practical Effect
          - Anchor Position

        * - ``"baseline"`` `(default)`
          - Text drawn with baseline on ``start_y``.
          - Anchor placed at the text rendering baseline

        * - ``"top"``
          - Text drawn with its top aligned with ``start_y``
          - Anchor point placed at the top of the text

        * - ``"bottom"``
          - Text drawn with its absolute bottom aligned with ``start_y``,
            including the space for tails on letters such as y and g
          - Anchor point placed at the bottom of the text after the
            space allotted for letters such as y and g

        * - ``"center"``
          - Text drawn with its vertical center on ``start_y``
          - Anchor placed at the vertical center of the text


    ``rotation`` allows for the text to be rotated around the anchor
    point by the passed number of degrees. Positive values rotate
    counter-clockwise from horizontal, while negative values rotate
    clockwise:

        .. figure:: ../images/text_rotation_degrees.png
           :width: 55%

           Rotation around the default anchor point (
           ``anchor_y="baseline"`` and ``anchor_x="left"``)


    It can be helpful to think of this function working as follows:

    1. Text layout and alignment are calculated:

        1. The text's characters are laid out within a bounding box
           according to the current styling options

        2. The anchor point on the text is calculated based on
           the text value, styling, as well as values for ``anchor_x``
           and ``anchor_y``

    2. The text is placed so its anchor point is at ``(start_x,
       start_y))``

    3. The text is rotated around its anchor point before finally
       being drawn

    This function is less efficient than using :py:class:`~arcade.Text`
    because some steps above can be repeated each time a call is
    made rather than fully cached as with the class.

    """
    # See : https://github.com/pyglet/pyglet/blob/ff30eadc2942553c9de96d6ce564ad1bc3128fb4/pyglet/text/__init__.py#L401

    color = Color.from_iterable(color)
    # Cache the states that are expensive to change
    key = f"{font_size}{font_name}{bold}{italic}{anchor_x}{anchor_y}{align}{width}{rotation}"
    ctx = arcade.get_window().ctx
    label = ctx.label_cache.get(key)
    if align != "center" and align != "left" and align != "right":
        raise ValueError("The 'align' parameter must be equal to 'left', 'right', or 'center'.")

    if align != "left":
        multiline = True

    if not label:
        adjusted_font = _attempt_font_name_resolution(font_name)

        label = arcade.Text(
            text=str(text),
            start_x=start_x,
            start_y=start_y,
            start_z=start_z,
            font_name=adjusted_font,
            font_size=font_size,
            anchor_x=anchor_x,
            anchor_y=anchor_y,
            color=color,
            width=width,
            align=align,
            bold=bold,
            italic=italic,
            multiline=multiline,
            rotation=rotation
        )
        ctx.label_cache[key] = label

    # These updates are quite expensive
    if label.text != text:
        label.text = str(text)
    if label.x != start_x or label.y != start_y or label.start_z != start_z:
        label.position = start_x, start_y, start_z  # type: ignore
    if label.color != color:
        label.color = color
    if label.rotation != rotation:
        label.rotation = rotation

    label.draw()
    # This is absolutely necessary to prevent the vertex buffers
    # to be altered while another one is drawing. If the same cached
    # label is used multiple times in a single frame it's a disaster.
    ctx.flush()<|MERGE_RESOLUTION|>--- conflicted
+++ resolved
@@ -637,22 +637,12 @@
         for word in words:
             if x > width/2+center_x or word == "\n":
                 y -= text_margin
-<<<<<<< HEAD
-                x = -width/2+center_x
-            if not word:
-                x += text_margin*scale
-                continue
-
-
-            for char in word:
-                sprite: arcade.BasicSprite = arcade.BasicSprite(center_x=center_x+x, center_y=center_y+y, scale=scale*text_scale)
-                sprite.texture: arcade.Texture = chracter_textures[char]
-=======
                 x = -width/2
+
+
             for string in word:
                 sprite = arcade.Sprite(center_x=center_x+x, center_y=center_y+y, scale=scale*text_scale)
                 sprite.texture = chracter_textures[string]
->>>>>>> 508c1908
                 self.Sprite_List.append(sprite)
                 x += text_margin*scale
             x += text_margin*scale
