"""
Drawing text with pyglet label
"""
<<<<<<< HEAD
=======

import math
>>>>>>> 746bda3e
from pathlib import Path
from typing import Any, Tuple, Union, Optional

import arcade
import pyglet
from arcade.arcade_types import Color, Point
from arcade.draw_commands import get_four_byte_color
from arcade.resources import resolve_resource_path


def load_font(path: Union[str, Path]) -> None:
    """
    Load fonts in a file (usually .ttf) adding them to a global font registry.

    A file can contain one or multiple fonts. Each font has a name.
    Open the font file to find the actually name(s). These names
    are used to select font when drawing text.

    Examples::

        # Load a font in the current working directory
        # (absolute path is often better)
        arcade.load_font("Custom.ttf")
        # Load a font using a custom resource handle
        arcade.load_font(":font:Custom.ttf")

    :param font_name:
    :raises FileNotFoundError: if the font specified wasn't found
    :return:
    """
    file_path = resolve_resource_path(path)
    pyglet.font.add_file(str(file_path))


FontNameOrNames = Union[str, Tuple[str, ...]]


def _attempt_font_name_resolution(font_name: FontNameOrNames) -> FontNameOrNames:
    """
    Attempt to resolve a tuple of font names.

    Preserves the original logic of this section, even though it
    doesn't seem to make sense entirely. Comments are an attempt
    to make sense of the original code.

    If it can't resolve a definite path, it will return the original
    argument for pyglet to attempt to resolve. This is consistent with
    the original behavior of this code before it was encapsulated.

    :param Union[str, Tuple[str, ...]] font_name:
    :return: Either a resolved path or the original tuple
    """
    if font_name:

        # ensure
        if isinstance(font_name, str):
            font_list: Tuple[str, ...] = (font_name,)
        elif isinstance(font_name, tuple):
            font_list = font_name
        else:
            raise TypeError("font_name parameter must be a string, or a tuple of strings that specify a font name.")

        for font in font_list:
            try:
                path = resolve_resource_path(font)
                # print(f"Font path: {path=}")

                # found a font successfully!
                return path.name

            except FileNotFoundError:
                pass

    # failed to find it ourselves, hope pyglet can make sense of it
    return font_name


def _draw_label(label: pyglet.text.Label) -> None:
    """

    Helper for drawing pyglet labels with rotation within arcade.

    Originally part of draw_text in this module, now abstracted and improved
    so that both arcade.Text and arcade.draw_text can make use of it.

    :param pyglet.text.Label label: a pyglet label to wrap and draw
    :param float rotation: rotate this many degrees from horizontal around anchor
    """
    window = arcade.get_window()

    with window.ctx.pyglet_rendering():
        label.draw()


class Text:
    """
    An object-oriented way to draw text to the screen.

    .. tip:: Use this class when performance matters!

       Unlike :py:func:`~arcade.draw_text`, this class does not risk
       wasting time recalculating and re-setting any text each time
       :py:meth:`~arcade.Text.draw` is called. This makes it faster
       while:

       - requiring you to manage instances and drawing yourself
       - using negligible extra RAM

       The speed advantage scales as more text needs to be drawn
       to the screen.

    The constructor arguments work identically to those of
    :py:func:`~arcade.draw_text`. See its documentation for in-depth
    explanation for how to use each of them. For example code, see :ref:`drawing_text_objects`.

    :param str text: Initial text to display. Can be an empty string
    :param float start_x: x position to align the text's anchor point with
    :param float start_y: y position to align the text's anchor point with
    :param Color color: Color of the text as a tuple or list of 3 (RGB) or 4 (RGBA) integers
    :param float font_size: Size of the text in points
    :param float width: A width limit in pixels
    :param str align: Horizontal alignment; values other than "left" require width to be set
    :param Union[str, Tuple[str, ...]] font_name: A font name, path to a font file, or list of names
    :param bool bold: Whether to draw the text as bold
    :param bool italic: Whether to draw the text as italic
    :param str anchor_x: How to calculate the anchor point's x coordinate.
                         Options: "left", "center", or "right"
    :param str anchor_y: How to calculate the anchor point's y coordinate.
                         Options: "top", "bottom", "center", or "baseline".
    :param bool multiline: Requires width to be set; enables word wrap rather than clipping
    :param float rotation: rotation in degrees, counter-clockwise from horizontal

    All constructor arguments other than ``text`` have a corresponding
    property. To access the current text, use the ``value`` property
    instead.

    By default, the text is placed so that:

    - the left edge of its bounding box is at ``start_x``
    - its baseline is at ``start_y``

    The baseline is located along the line the bottom of the text would
    be written on, excluding letters with tails such as y:

        .. figure:: ../images/text_anchor_y.png
           :width: 40%

           The blue line is the baseline for the string ``"Python"``

    ``rotation`` allows for the text to be rotated around the anchor
    point by the passed number of degrees. Positive values rotate
    counter-clockwise from horizontal, while negative values rotate
    clockwise:

        .. figure:: ../images/text_rotation_degrees.png
           :width: 55%

           Rotation around the default anchor (
           ``anchor_y="baseline"`` and ``anchor_x="left"``)

    """

    def __init__(
        self,
        text: str,
        start_x: float,
        start_y: float,
        color: Color = arcade.color.WHITE,
        font_size: float = 12,
        width: int = 0,
        align: str = "left",
        font_name: FontNameOrNames = ("calibri", "arial"),
        bold: bool = False,
        italic: bool = False,
        anchor_x: str = "left",
        anchor_y: str = "baseline",
        multiline: bool = False,
        rotation: float = 0,
        batch: Optional[pyglet.graphics.Batch] = None,
        group: Optional[pyglet.graphics.Group] = None
    ):
        """Build a text object"""

        if align != "center" and align != "left" and align != "right":
            raise ValueError("The 'align' parameter must be equal to 'left', 'right', or 'center'.")

        if align != "left":
            multiline = True

        adjusted_font = _attempt_font_name_resolution(font_name)
        self._label = pyglet.text.Label(
            text=text,
            x=start_x,
            y=start_y,
            font_name=adjusted_font,
            font_size=font_size,
            anchor_x=anchor_x,
            anchor_y=anchor_y,
            color=get_four_byte_color(color),
            width=width,
            align=align,
            bold=bold,
            italic=italic,
            multiline=multiline,
            rotation=rotation,
            batch=batch,
            group=group
        )

    @property
    def batch(self) -> pyglet.graphics.Batch:
        return self._label.batch

    @batch.setter
    def batch(self, batch: pyglet.graphics.Batch):
        self._label.batch = batch

    @property
    def group(self) -> pyglet.graphics.Group:
        return self._label.group

    @group.setter
    def group(self, group: pyglet.graphics.Group):
        self._label.group = group

    @property
    def value(self) -> str:
        """
        Get or set the current text string to display.

        The value assigned will be converted to a string.
        """
        return self._label.text

    @value.setter
    def value(self, value: Any):
        value = str(value)
        if self._label.text == value:
            return
        self._label.text = value

    @property
    def text(self) -> str:
        """
        Get or set the current text string to display.

        The value assigned will be converted to a string.

        This is an alias for :py:attr:`~arcade.Text.value`
        """
        return self._label.text

    @text.setter
    def text(self, value: Any):
        value = str(value)
        if self._label.text == value:
            return
        self._label.text = value

    @property
    def x(self) -> float:
        """
        Get or set the x position of the label
        """
        return self._label.x

    @x.setter
    def x(self, x: float) -> None:
        if self._label.x == x:
            return
        self._label.x = x

    @property
    def y(self) -> float:
        """
        Get or set the y position of the label
        """
        return self._label.y

    @y.setter
    def y(self, y: float):
        if self._label.y == y:
            return
        self._label.y = y

    @property
    def font_name(self) -> FontNameOrNames:
        """
        Get or set the font name(s) for the label
        """
        return self._label.font_name

    @font_name.setter
    def font_name(self, font_name: FontNameOrNames) -> None:
        self._label.font_name = font_name

    @property
    def font_size(self) -> float:
        """
        Get or set the font size of the label
        """
        return self._label.font_size

    @font_size.setter
    def font_size(self, font_size: float):
        self._label.font_size = font_size

    @property
    def anchor_x(self) -> str:
        """
        Get or set the horizontal anchor.

        Options: "left", "center", or "right"
        """
        return self._label.anchor_x

    @anchor_x.setter
    def anchor_x(self, anchor_x: str):
        self._label.anchor_x = anchor_x

    @property
    def anchor_y(self) -> str:
        """
        Get or set the vertical anchor.

        Options : "top", "bottom", "center", or "baseline"
        """
        return self._label.anchor_y

    @anchor_y.setter
    def anchor_y(self, anchor_y: str):
        self._label.anchor_y = anchor_y

    @property
    def rotation(self) -> float:
        return self._label.rotation

    @rotation.setter
    def rotation(self, rotation: float):
        self._label.rotation = rotation

    @property
    def color(self) -> Color:
        """
        Get or set the text color for the label
        """
        return self._label.color

    @color.setter
    def color(self, color: Color):
        self._label.color = get_four_byte_color(color)

    @property
    def width(self) -> int:
        """
        Get or set the width of the label in pixels.
        This value affects text flow when multiline text is used.
        If you are looking for the physical size if the text, see
        :py:attr:`~arcade.Text.content_width`
        """
        return self._label.width

    @width.setter
    def width(self, width: int):
        self._label.width = width

    @property
    def height(self) -> int:
        """
        Get or set the height of the label in pixels
        This value affects text flow when multiline text is used.
        If you are looking for the physical size if the text, see
        :py:attr:`~arcade.Text.content_height`
        """
        return self._label.height

    @height.setter
    def height(self, value):
        self._label.height = value

    @property
    def size(self):
        """
        Get the size of the label        
        """
        return self._label.width, self._label.height

    @property
    def content_width(self) -> int:
        """
        Get the pixel width of the text contents
        """
        return self._label.content_width

    @property
    def content_height(self) -> int:
        """
        Get the pixel height of the text content.
        """
        return self._label.content_height

    @property
    def left(self) -> int:
        """
        Pixel location of the left content border.
        """
        return self._label._get_left()

    @property
    def right(self) -> int:
        """
        Pixel location of the right content border.
        """
        return self._label._get_left() + self._label.content_width

    @property
    def top(self) -> int:
        """
        Pixel location of the top content border.
        """
        return self._label._get_top(self._label._get_lines())

    @property
    def bottom(self) -> int:
        """
        Pixel location of the bottom content border.
        """
        return self._label._get_bottom(self._label._get_lines())

    @property
    def content_size(self) -> Tuple[int, int]:
        """
        Get the pixel width and height of the text contents.
        """
        return self._label.content_width, self._label.content_height

    @property
    def align(self) -> str:
        return self._label.get_style("align")  # type: ignore

    @align.setter
    def align(self, align: str):

        # duplicates the logic used in the rest of this module
        if align != "left":
            self.multiline = True

        self._label.set_style("align", align)

    @property
    def bold(self) -> bool:
        """
        Get or set bold state of the label
        """
        return self._label.bold

    @bold.setter
    def bold(self, bold: bool):
        self._label.bold = bold

    @property
    def italic(self) -> bool:
        """
        Get or set the italic state of the label
        """
        return self._label.italic

    @italic.setter
    def italic(self, italic: bool):
        self._label.italic = italic

    @property
    def multiline(self) -> bool:
        """
        Get or set the multiline flag of the label.
        """
        return self._label.multiline

    @multiline.setter
    def multiline(self, multiline: bool):
        self._label.multiline = multiline

    def draw(self) -> None:
        """
        Draw the label to the screen at its current ``x`` and ``y`` position.

        .. warning: Cameras affect text drawing!
            If you want to draw a custom GUI that doesn't move with the
            game world, you will need a second :py:class:`~arcade.Camera`
            instance. For information on how to do this, see
            :ref:`sprite_move_scrolling`.

        """
        _draw_label(self._label)

    def draw_debug(    
        self,
        anchor_color: Color = arcade.color.RED,
        background_color: Color = arcade.color.DARK_BLUE,
        outline_color: Color = arcade.color.WHITE,
    ) -> None:
        """
        Draw test with debug geometry showing the content
        area, outline and the anchor point.

        :param Color anchor_color: Color of the anchor point
        :param Color background_color: Color the content background
        :param Color outline_color: Color of the content outline
        """
        left = self.left
        right = self.right
        top = self.top
        bottom = self.bottom

        # Draw background
        arcade.draw_lrtb_rectangle_filled(left, right, top, bottom, color=background_color)

        # Draw outline
        arcade.draw_lrtb_rectangle_outline(left, right, top, bottom, color=outline_color)

        # Draw anchor
        arcade.draw_point(self.x, self.y, color=anchor_color, size=6)

        _draw_label(self._label)

    @property
    def position(self) -> Point:
        """
        The current x, y position as a tuple.

        This is faster than setting x and y position separately
        because the underlying geometry only needs to change position once.
        """
        return self._label.x, self._label.y

    @position.setter
    def position(self, point: Point):
        self._label.position = point


def create_text_sprite(
    text: str,
    start_x: float,
    start_y: float,
    color: Color,
    font_size: float = 12,
    width: int = 0,
    align: str = "left",
    font_name: FontNameOrNames = ("calibri", "arial"),
    bold: bool = False,
    italic: bool = False,
    anchor_x: str = "left",
    anchor_y: str = "baseline",
    multiline: bool = False,
    rotation: float = 0,
    texture_atlas: Optional[arcade.TextureAtlas] = None,
) -> arcade.Sprite:
    """
    Creates a sprite containing text based off of :py:class:`~arcade.Text`.

    Internally this creates a Text object and an empty texture. It then uses either the
    provided texture atlas, or gets the default one, and draws the Text object into the
    texture atlas.

    It then creates a sprite referencing the newly created texture, and positions it
    accordingly, and that is final result that is returned from the function.

    If you are providing a custom texture atlas, something important to keep in mind is
    that the resulting Sprite can only be added to SpriteLists which use that atlas. If
    it is added to a SpriteList which uses a different atlas, you will likely just see
    a black box drawn in it's place.

    :param str text: Initial text to display. Can be an empty string
    :param float start_x: x position to align the text's anchor point with
    :param float start_y: y position to align the text's anchor point with
    :param Color color: Color of the text as a tuple or list of 3 (RGB) or 4 (RGBA) integers
    :param float font_size: Size of the text in points
    :param float width: A width limit in pixels
    :param str align: Horizontal alignment; values other than "left" require width to be set
    :param Union[str, Tuple[str, ...]] font_name: A font name, path to a font file, or list of names
    :param bool bold: Whether to draw the text as bold
    :param bool italic: Whether to draw the text as italic
    :param str anchor_x: How to calculate the anchor point's x coordinate.
                         Options: "left", "center", or "right"
    :param str anchor_y: How to calculate the anchor point's y coordinate.
                         Options: "top", "bottom", "center", or "baseline".
    :param bool multiline: Requires width to be set; enables word wrap rather than clipping
    :param float rotation: rotation in degrees, counter-clockwise from horizontal
    :param Optional[arcade.TextureAtlas] texture_atlas: The texture atlas to use for the
        newly created texture. The default global atlas will be used if this is None.
    """
    text_object = Text(
        text,
        start_x,
        start_y,
        color,
        font_size,
        width,
        align,
        font_name,
        bold,
        italic,
        anchor_x,
        anchor_y,
        multiline,
        rotation
    )

    size = (int(text_object.right - text_object.left), int(text_object.top - text_object.bottom))
    texture = arcade.Texture.create_empty(text, size)

    if not texture_atlas:
        texture_atlas = arcade.get_window().ctx.default_atlas
    texture_atlas.add(texture)
    with texture_atlas.render_into(texture) as fbo:
        fbo.clear((0, 0, 0, 255))
        text_object.draw()

    return arcade.Sprite(
        center_x=text_object.right - (size[0] / 2),
        center_y=text_object.top,
        texture=texture,
    )


def draw_text(
    text: Any,
    start_x: float,
    start_y: float,
    color: Color = arcade.color.WHITE,
    font_size: float = 12,
    width: int = 0,
    align: str = "left",
    font_name: FontNameOrNames = ("calibri", "arial"),
    bold: bool = False,
    italic: bool = False,
    anchor_x: str = "left",
    anchor_y: str = "baseline",
    multiline: bool = False,
    rotation: float = 0,
):
    """
    A simple way for beginners to draw text.

    .. warning:: Use :py:class:`arcade.Text` objects instead.

        This method of drawing text is very slow
        and might be removed in the near future.
        Text objects can be 10-100 times faster
        depending on the use case.

    .. warning:: Cameras affect text drawing!

        If you want to draw a custom GUI that doesn't move with the
        game world, you will need a second camera. For information on
        how to do this, see :ref:`sprite_move_scrolling`.

    This function lets you start draw text easily with better
    performance than the old pillow-based text. If you need even higher
    performance, consider using :py:class:`~arcade.Text`.

    Example code can be found at :ref:`drawing_text`.

    :param Any text: Text to display. The object passed in will be converted to a string
    :param float start_x: x position to align the text's anchor point with
    :param float start_y: y position to align the text's anchor point with
    :param Color color: Color of the text as a tuple or list of 3 (RGB) or 4 (RGBA) integers
    :param float font_size: Size of the text in points
    :param float width: A width limit in pixels
    :param str align: Horizontal alignment; values other than "left" require width to be set
    :param Union[str, Tuple[str, ...]] font_name: A font name, path to a font file, or list of names
    :param bool bold: Whether to draw the text as bold
    :param bool italic: Whether to draw the text as italic
    :param str anchor_x: How to calculate the anchor point's x coordinate
    :param str anchor_y: How to calculate the anchor point's y coordinate
    :param bool multiline: Requires width to be set; enables word wrap rather than clipping
    :param float rotation: rotation in degrees, counter-clockwise from horizontal

    By default, the text is placed so that:

    - the left edge of its bounding box is at ``start_x``
    - its baseline is at ``start_y``

    The baseline of text is the line it would be written on:

        .. figure:: ../images/text_anchor_y.png
           :width: 40%

           The blue line is the baseline for the string ``"Python"``

    ``font_name`` can be any of the following:

    - a built-in font in the :ref:`Resources`
    - the name of a system font
    - a path to a font on the system
    - a `tuple` containing any mix of the previous three

    Each entry provided will be tried in order until one is found. If
    none of the fonts are found, a default font will be chosen (usually
    Arial).

    ``anchor_x`` and ``anchor_y`` specify how to calculate the anchor point,
    which affects how the text is:

    - Placed relative to ``start_x`` and ``start_y``
    - Rotated

    By default, the text is drawn so that ``start_x`` is at the left of
    the text's bounding box and ``start_y`` is at the baseline.

    You can set a custom anchor point by passing combinations of the
    following values for ``anchor_x`` and ``anchor_y``:

    .. list-table:: Values allowed by ``anchor_x``
        :widths: 20 40 40
        :header-rows: 1

        * - String value
          - Practical Effect
          - Anchor Position

        * - ``"left"`` `(default)`
          - Text drawn with its left side at ``start_x``
          - Anchor point at the left side of the text's bounding box

        * - ``"center"``
          - Text drawn horizontally centered on ``start_x``
          - Anchor point at horizontal center of text's bounding box

        * - ``"right"``
          - Text drawn with its right side at ``start_x``
          - Anchor placed at the right side of the text's bounding box


    .. list-table:: Values allowed by ``anchor_y``
        :widths: 20 40 40
        :header-rows: 1

        * - String value
          - Practical Effect
          - Anchor Position

        * - ``"baseline"`` `(default)`
          - Text drawn with baseline on ``start_y``.
          - Anchor placed at the text rendering baseline

        * - ``"top"``
          - Text drawn with its top aligned with ``start_y``
          - Anchor point placed at the top of the text

        * - ``"bottom"``
          - Text drawn with its absolute bottom aligned with ``start_y``,
            including the space for tails on letters such as y and g
          - Anchor point placed at the bottom of the text after the
            space allotted for letters such as y and g

        * - ``"center"``
          - Text drawn with its vertical center on ``start_y``
          - Anchor placed at the vertical center of the text


    ``rotation`` allows for the text to be rotated around the anchor
    point by the passed number of degrees. Positive values rotate
    counter-clockwise from horizontal, while negative values rotate
    clockwise:

        .. figure:: ../images/text_rotation_degrees.png
           :width: 55%

           Rotation around the default anchor point (
           ``anchor_y="baseline"`` and ``anchor_x="left"``)


    It can be helpful to think of this function working as follows:

    1. Text layout and alignment are calculated:

        1. The text's characters are laid out within a bounding box
           according to the current styling options

        2. The anchor point on the text is calculated based on
           the text value, styling, as well as values for ``anchor_x``
           and ``anchor_y``

    2. The text is placed so its anchor point is at ``(start_x,
       start_y))``

    3. The text is rotated around its anchor point before finally
       being drawn

    This function is less efficient than using :py:class:`~arcade.Text`
    because some of the steps above can be repeated each time a call is
    made rather than fully cached as with the class.

    """
    # See : https://github.com/pyglet/pyglet/blob/ff30eadc2942553c9de96d6ce564ad1bc3128fb4/pyglet/text/__init__.py#L401

    color = get_four_byte_color(color)
    # Cache the states that are expensive to change
    key = f"{font_size}{font_name}{bold}{italic}{anchor_x}{anchor_y}{align}{width}{rotation}"
    cache = arcade.get_window().ctx.pyglet_label_cache
    label = cache.get(key)
    if align != "center" and align != "left" and align != "right":
        raise ValueError("The 'align' parameter must be equal to 'left', 'right', or 'center'.")

    if align != "left":
        multiline = True

    if not label:
        adjusted_font = _attempt_font_name_resolution(font_name)

        label = pyglet.text.Label(
            text=str(text),
            x=start_x,
            y=start_y,
            font_name=adjusted_font,
            font_size=font_size,
            anchor_x=anchor_x,
            anchor_y=anchor_y,
            color=color,
            width=width,
            align=align,
            bold=bold,
            italic=italic,
            multiline=multiline,
            rotation=rotation
        )
        cache[key] = label

    # These updates are quite expensive
    if label.text != text:
        label.text = str(text)
    if label.x != start_x or label.y != start_y:
        label.position = start_x, start_y
    if label.color != color:
        label.color = color
    if label.rotation != rotation:
        label.rotation = rotation

    _draw_label(label)<|MERGE_RESOLUTION|>--- conflicted
+++ resolved
@@ -1,16 +1,12 @@
 """
 Drawing text with pyglet label
 """
-<<<<<<< HEAD
-=======
-
-import math
->>>>>>> 746bda3e
 from pathlib import Path
-from typing import Any, Tuple, Union, Optional
+from typing import Any, Optional, Tuple, Union
+
+import pyglet
 
 import arcade
-import pyglet
 from arcade.arcade_types import Color, Point
 from arcade.draw_commands import get_four_byte_color
 from arcade.resources import resolve_resource_path
