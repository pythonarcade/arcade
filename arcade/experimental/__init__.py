"""
Experimental stuff. API may change.
"""
<<<<<<< HEAD
from .video_player import VideoPlayer, VideoPlayerView
=======
from .video_player import VideoPlayer
from .video_player import VideoPlayerView
>>>>>>> a93241bb
from .texture_render_target import RenderTargetTexture
from .shadertoy import Shadertoy, ShadertoyBuffer, ShadertoyBase
from .crt_filter import CRTFilter
from .bloom_filter import BloomFilter


__all__ = [
    "VideoPlayer",
    "VideoPlayerView",
    "RenderTargetTexture",
    "Shadertoy",
    "ShadertoyBuffer",
    "ShadertoyBase",
    "CRTFilter",
    "BloomFilter",
]<|MERGE_RESOLUTION|>--- conflicted
+++ resolved
@@ -1,12 +1,8 @@
 """
 Experimental stuff. API may change.
 """
-<<<<<<< HEAD
 from .video_player import VideoPlayer, VideoPlayerView
-=======
-from .video_player import VideoPlayer
-from .video_player import VideoPlayerView
->>>>>>> a93241bb
+
 from .texture_render_target import RenderTargetTexture
 from .shadertoy import Shadertoy, ShadertoyBuffer, ShadertoyBase
 from .crt_filter import CRTFilter
