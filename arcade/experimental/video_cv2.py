"""
Simple video player with cv2.
This player can be improved a lot, but it does a decent job.

We simply read frames from cv2 and write them into
a texture.

Dependencies:
    pip install opencv-python
"""
from math import floor
from pathlib import Path
from typing import Union

import arcade
from arcade.gl.geometry import quad_2d_fs
import cv2  # type: ignore


class VideoPlayerCV2:
    """
    Primitive video player for arcade with cv2.
    Renders to the entire screen. Use VideoPlayer to render to specific coordinate.

    :param path: Path of the video that is to be played.
    """

<<<<<<< HEAD
    def __init__(self, path: Union[str, Path]) -> None:
=======
    def __init__(self, path: Union[str, Path], loop: bool = False):
        self.loop = loop
>>>>>>> c836a532

        self.ctx = arcade.get_window().ctx

        self.quad_fs = quad_2d_fs()
        self.program = self.ctx.program(
            vertex_shader="""
            #version 330

            in vec2 in_vert;
            in vec2 in_uv;
            out vec2 uv;

            void main() {
                gl_Position = vec4(in_vert, 0.0, 1.0);
                uv = in_uv;
            }
            """,
            fragment_shader="""
            #version 330

            uniform sampler2D videoFrame;
            out vec4 fragColor;
            in vec2 uv;

            void main() {
                fragColor = texture(videoFrame, vec2(uv.x, 1.0 - uv.y));
            }
            """,
        )

        # Configure videoFrame sampler to read from texture channel 0
        self.program["videoFrame"] = 0

        self.video = cv2.VideoCapture(str(arcade.resources.resolve_resource_path(path)))

        # Query video size
        self._width, self._height = (
            int(self.video.get(cv2.CAP_PROP_FRAME_WIDTH)),
            int(self.video.get(cv2.CAP_PROP_FRAME_HEIGHT)),
        )

        # Get the framerate of the video
        self.video_frame_rate = self.video.get(cv2.CAP_PROP_FPS)
        # Keep track of the current frame and current time
        # to estimate a reasonable playback speed
        self.current_frame = 0
        self.time: float = 0.0

        # Get the number of frames in the video
        self.frames: int = self.video.get(cv2.CAP_PROP_FRAME_COUNT)

        # Create and configure the OpenGL texture for the video
        self.texture = self.ctx.texture((self._width, self._height), components=3)
        # Swap the components in the texture because cv2 returns BGR data
        # Leave the alpha component as always 1
        self.texture.swizzle = "BGR1"

    @property
    def width(self) -> int:
        """Video width."""
        return self._width

    @property
    def height(self) -> int:
        """Video height."""
        return self._height

    def draw(self) -> None:
        """Call this in `on_draw`."""

        # Bind video texture to texture channel 0
        self.texture.use(unit=0)
        # Draw a fullscreen quad using our texture program
        self.quad_fs.render(self.program)

    def update(self, delta_time: float) -> None:
        """Move the frame forward."""
        self.time += delta_time

        # Do we need to read a new frame?
        next_frame = floor(self.time * self.video_frame_rate)
        if next_frame != self.current_frame:
            self.current_frame = next_frame
            # Read new frame from video and update texture
            exists, frame = self.video.read()
            if exists:
                self.texture.write(frame)
            # loop if we are at the end of the video
            elif self.loop:
                self.time = 0.0
                self.video.set(cv2.CAP_PROP_POS_FRAMES, 0)



class CV2PlayerView(arcade.View):
<<<<<<< HEAD
    def __init__(self, path: str) -> None:
=======
    """
    A simple view to hold a video player using cv2.

    Requires the opencv-python module to be installed.

    :param path: Path of the video that is to be played.
    :param resize: Change the window size to the video size
    """
    def __init__(self, path: Union[str, Path], loop: bool = False, resize: bool = False):
>>>>>>> c836a532
        super().__init__()

        self.video_player = VideoPlayerCV2(path, loop)

        if resize:
            self.window.set_size(self.video_player.width, self.video_player.height)

    def on_draw(self) -> None:
        self.clear()
        self.video_player.draw()

    def on_update(self, delta_time: float) -> None:
        self.video_player.update(delta_time)


if __name__ == '__main__':
    window = arcade.Window(800, 600, "Video Player")
    window.show_view(CV2PlayerView(":resources:video/earth.mp4", loop=True, resize=False))
    window.run()<|MERGE_RESOLUTION|>--- conflicted
+++ resolved
@@ -25,12 +25,8 @@
     :param path: Path of the video that is to be played.
     """
 
-<<<<<<< HEAD
-    def __init__(self, path: Union[str, Path]) -> None:
-=======
-    def __init__(self, path: Union[str, Path], loop: bool = False):
+    def __init__(self, path: Union[str, Path], loop: bool = False) -> None:
         self.loop = loop
->>>>>>> c836a532
 
         self.ctx = arcade.get_window().ctx
 
@@ -126,9 +122,6 @@
 
 
 class CV2PlayerView(arcade.View):
-<<<<<<< HEAD
-    def __init__(self, path: str) -> None:
-=======
     """
     A simple view to hold a video player using cv2.
 
@@ -137,8 +130,7 @@
     :param path: Path of the video that is to be played.
     :param resize: Change the window size to the video size
     """
-    def __init__(self, path: Union[str, Path], loop: bool = False, resize: bool = False):
->>>>>>> c836a532
+    def __init__(self, path: Union[str, Path], loop: bool = False, resize: bool = False) -> None:
         super().__init__()
 
         self.video_player = VideoPlayerCV2(path, loop)
