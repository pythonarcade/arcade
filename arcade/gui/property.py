--- conflicted
+++ resolved
@@ -1,8 +1,10 @@
 import sys
 import traceback
-<<<<<<< HEAD
+
 from typing import (
     Optional,
+    TypeVar,
+    Generic,
     Tuple,
     Callable,
     Any,
@@ -10,11 +12,8 @@
     Dict,
     List,
     Set,
-    SupportsIndex
+    cast
 )
-=======
-from typing import Any, Callable, Generic, Optional, Set, TypeVar, cast
->>>>>>> 1c2975fc
 from weakref import WeakKeyDictionary, ref
 
 P = TypeVar("P")
@@ -26,17 +25,10 @@
 
     __slots__ = "value", "listeners"
 
-<<<<<<< HEAD
-    def __init__(self) -> None:
-        self.value = None
-        # This will keep any added listener even if it is not referenced anymore and would be garbage collected
-        self.listeners: Set[Callable] = set()
-=======
-    def __init__(self, value: P):
+    def __init__(self, value: P) -> None:
         self.value = value
         # This will keep any added listener even if it is not referenced anymore and would be garbage collected
         self.listeners: Set[Callable[[], Any]] = set()
->>>>>>> 1c2975fc
 
 
 class Property(Generic[P]):
@@ -50,11 +42,7 @@
     __slots__ = "name", "default_factory", "obs"
     name: str
 
-<<<<<<< HEAD
-    def __init__(self, default: Any=None, default_factory: Optional[Callable]=None) -> None:
-=======
     def __init__(self, default: Optional[P] = None, default_factory: Optional[Callable[[Any, Any], P]] = None):
->>>>>>> 1c2975fc
         if default_factory is None:
             default_factory = lambda prop, instance: cast(P, default)
 
@@ -68,11 +56,7 @@
             self.obs[instance] = obs
         return obs
 
-<<<<<<< HEAD
-    def get(self, instance: Any) -> Any:
-=======
     def get(self, instance) -> P:
->>>>>>> 1c2975fc
         obs = self._get_obs(instance)
         return obs.value
 
@@ -103,11 +87,7 @@
     def __set_name__(self, owner, name: str):
         self.name = name
 
-<<<<<<< HEAD
-    def __get__(self, instance: Any, owner) -> Any:
-=======
     def __get__(self, instance, owner) -> P:
->>>>>>> 1c2975fc
         if instance is None:
             return self # type: ignore
         return self.get(instance)
