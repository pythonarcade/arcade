from __future__ import annotations

from typing import Optional

from arcade.gui import Surface, UIEvent, UIInputText, UITextInputEvent


class UIPasswordInput(UIInputText):
    """A password input field. The text is hidden with asterisks."""

    def on_event(self, event: UIEvent) -> Optional[bool]:
<<<<<<< HEAD
        """Override to remove new lines from the input, which are not allowed in passwords."""
        if isinstance(event, UITextEvent):
=======
        if isinstance(event, UITextInputEvent):
>>>>>>> eb859582
            event.text = event.text.replace("\n", "").replace("\r", "")  # remove new lines!
        return super().on_event(event)

    def do_render(self, surface: Surface):
        """Override to render the text as asterisks."""
        self.layout.begin_update()
        position = self.caret.position
        text = self.text
        self.text = "*" * len(self.text)
        super().do_render(surface)
        self.text = text
        self.caret.position = position
        self.layout.end_update()<|MERGE_RESOLUTION|>--- conflicted
+++ resolved
@@ -9,13 +9,9 @@
     """A password input field. The text is hidden with asterisks."""
 
     def on_event(self, event: UIEvent) -> Optional[bool]:
-<<<<<<< HEAD
-        """Override to remove new lines from the input, which are not allowed in passwords."""
-        if isinstance(event, UITextEvent):
-=======
+        """Remove new lines from the input, which are not allowed in passwords."""
         if isinstance(event, UITextInputEvent):
->>>>>>> eb859582
-            event.text = event.text.replace("\n", "").replace("\r", "")  # remove new lines!
+            event.text = event.text.replace("\n", "").replace("\r", "")
         return super().on_event(event)
 
     def do_render(self, surface: Surface):
