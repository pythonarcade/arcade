--- conflicted
+++ resolved
@@ -135,12 +135,6 @@
 
 @dataclass
 class UITextEvent(UIEvent):
-<<<<<<< HEAD
-    """Covers all the text cursor event.
-
-    Args:
-        text: The text entered.
-=======
     """Base class for text-related events.
 
     It holds no data of its own.
@@ -160,40 +154,22 @@
     * a platform-specific input method, such as pen input on a tablet PC
 
     To learn more, see pyglet's `relevant documentation <https://pyglet.readthedocs.io/en/development/modules/window.html#pyglet.window.Window.on_text>`_.
->>>>>>> eb859582
     """
 
     text: str
 
 
 @dataclass
-<<<<<<< HEAD
-class UITextMotionEvent(UIEvent):
-    """Triggered when text cursor moves.
-
-    Args:
-        motion: The motion of the cursor.
-    """
-=======
+
 class UITextMotionEvent(UITextEvent):
     """Triggered when text cursor moves."""
->>>>>>> eb859582
 
     motion: Any
 
 
 @dataclass
-<<<<<<< HEAD
-class UITextMotionSelectEvent(UIEvent):
-    """Triggered when the text cursor moves selecting the text with it.
-
-    Args:
-        selection: The motion of the selection.
-    """
-=======
 class UITextMotionSelectEvent(UITextEvent):
     """Triggered when the text cursor moves selecting the text with it."""
->>>>>>> eb859582
 
     selection: Any
 
