from arcade.gui.constructs import UIMessageBox
from arcade.gui.events import UIEvent
from arcade.gui.events import UIKeyEvent
from arcade.gui.events import UIKeyPressEvent
from arcade.gui.events import UIKeyReleaseEvent
from arcade.gui.events import UIMouseDragEvent
from arcade.gui.events import UIMouseEvent
from arcade.gui.events import UIMouseMovementEvent
from arcade.gui.events import UIMousePressEvent
from arcade.gui.events import UIMouseReleaseEvent
from arcade.gui.events import UIMouseScrollEvent
from arcade.gui.events import UIOnClickEvent
from arcade.gui.events import UIOnChangeEvent
from arcade.gui.events import UIOnUpdateEvent
from arcade.gui.events import UITextEvent
from arcade.gui.events import UITextMotionEvent
from arcade.gui.events import UITextMotionSelectEvent
from arcade.gui.surface import Surface
from arcade.gui.ui_manager import UIManager
<<<<<<< HEAD
from arcade.gui.nine_patch import NinePatchRenderer
from arcade.gui.widgets.layout import UIBoxLayout, UIAnchorLayout, UIGridLayout, UILayout
=======
from arcade.gui.widgets.layout import (
    UIBoxLayout,
    UIAnchorLayout,
    UIGridLayout,
    UILayout,
)
>>>>>>> 0bd64a5b
from arcade.gui.widgets import UIDummy, Rect
from arcade.gui.widgets import UIInteractiveWidget
from arcade.gui.widgets.text import UILabel, UIInputText, UITextArea
from arcade.gui.widgets import UISpace
from arcade.gui.widgets.dropdown import UIDropdown
from arcade.gui.widgets import UISpriteWidget, UINinePatchWidget
from arcade.gui.widgets.buttons import UITextureButton, UIFlatButton
from arcade.gui.widgets.slider import UISlider
from arcade.gui.widgets import UIWidget
from arcade.gui.widgets import UIWidgetParent
from arcade.gui.widgets import UIWrapper
from arcade.gui.property import ListProperty, DictProperty, Property, bind
from arcade.gui.mixins import UIDraggableMixin
from arcade.gui.mixins import UIMouseFilterMixin
from arcade.gui.mixins import UIWindowLikeMixin

__all__ = [
    "UIAnchorLayout",
    "UIBoxLayout",
    "UIGridLayout",
    "UIManager",
    "UIMessageBox",
    "UIKeyEvent",
    "UIDummy",
    "UIDraggableMixin",
    "UIDropdown",
    "UIMouseFilterMixin",
    "UIWindowLikeMixin",
    "UIKeyPressEvent",
    "UIKeyReleaseEvent",
    "UIEvent",
    "UIFlatButton",
    "UIInteractiveWidget",
    "UIInputText",
    "UILayout",
    "UILabel",
    "UIMouseEvent",
    "UIMouseDragEvent",
    "UIMouseMovementEvent",
    "UIMousePressEvent",
    "UIMouseReleaseEvent",
    "UIMouseScrollEvent",
    "UIOnUpdateEvent",
    "UIOnChangeEvent",
    "UIOnClickEvent",
    "UISlider",
    "UISpace",
    "UISpriteWidget",
    "UITextArea",
    "UITextEvent",
    "UITextMotionEvent",
    "UITextMotionSelectEvent",
    "UITextureButton",
    "UIWidget",
    "UIWidgetParent",
    "UIWrapper",
    "Surface",
    "Rect",
<<<<<<< HEAD
    "NinePatchRenderer",

=======
>>>>>>> 0bd64a5b
    # Property classes
    "ListProperty",
    "DictProperty",
    "Property",
    "bind",
]<|MERGE_RESOLUTION|>--- conflicted
+++ resolved
@@ -17,23 +17,18 @@
 from arcade.gui.events import UITextMotionSelectEvent
 from arcade.gui.surface import Surface
 from arcade.gui.ui_manager import UIManager
-<<<<<<< HEAD
-from arcade.gui.nine_patch import NinePatchRenderer
-from arcade.gui.widgets.layout import UIBoxLayout, UIAnchorLayout, UIGridLayout, UILayout
-=======
 from arcade.gui.widgets.layout import (
     UIBoxLayout,
     UIAnchorLayout,
     UIGridLayout,
     UILayout,
 )
->>>>>>> 0bd64a5b
 from arcade.gui.widgets import UIDummy, Rect
 from arcade.gui.widgets import UIInteractiveWidget
 from arcade.gui.widgets.text import UILabel, UIInputText, UITextArea
 from arcade.gui.widgets import UISpace
 from arcade.gui.widgets.dropdown import UIDropdown
-from arcade.gui.widgets import UISpriteWidget, UINinePatchWidget
+from arcade.gui.widgets import UISpriteWidget
 from arcade.gui.widgets.buttons import UITextureButton, UIFlatButton
 from arcade.gui.widgets.slider import UISlider
 from arcade.gui.widgets import UIWidget
@@ -86,11 +81,6 @@
     "UIWrapper",
     "Surface",
     "Rect",
-<<<<<<< HEAD
-    "NinePatchRenderer",
-
-=======
->>>>>>> 0bd64a5b
     # Property classes
     "ListProperty",
     "DictProperty",
