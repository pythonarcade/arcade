--- conflicted
+++ resolved
@@ -53,14 +53,7 @@
             **kwargs
         )
 
-<<<<<<< HEAD
-        self.text = text
-=======
         self._text = text
-        self.align = align
-        self.width = width
-        self.height = height
->>>>>>> 5b64f70a
 
     @property
     def text(self):
@@ -98,14 +91,8 @@
         v_align = self.style_attr("v_align", "center")
         h_align = self.style_attr("h_align", "center")
 
-<<<<<<< HEAD
         text_image_normal, text_image_normal_uuid = text_utils.create_text(
-            text=self.text,
-=======
-        text_image_normal = render_text_image(
-            self._text,
-            font_size=font_size,
->>>>>>> 5b64f70a
+            text=self._text,
             font_name=font_name,
             font_size=font_size,
             font_color=font_color,
