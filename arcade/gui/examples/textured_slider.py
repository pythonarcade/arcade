"""
Create a slider using a custom texture subclass

The initial theme is a 90s sci-fi style, but you can replace the textures
in this example to match the theme of your project.

If arcade and Python are properly installed, you can run this example with:
python -m arcade.gui.examples.textured_slider
"""
from typing import Union

import arcade
from arcade import Texture
from arcade.gui import UIManager, Surface, UIAnchorLayout, NinePatchTexture
<<<<<<< HEAD
from arcade.gui.widgets.slider import UITextureSlider
=======
from arcade.gui.widgets.slider import UISlider


class UITextureSlider(UISlider):
    """
    A custom slider subclass which supports textures.

    You can copy this as-is into your own project, or you can modify
    the class to have more features as needed.
    """

    def __init__(
        self,
        bar: Union[Texture, NinePatchTexture],
        thumb: Union[Texture, NinePatchTexture],
        style=None,
        **kwargs
    ):
        self.bar = bar
        self.thumb = thumb
        style = style or UISlider.DEFAULT_STYLE

        super().__init__(style=style, **kwargs)

    def do_render(self, surface: Surface):
        style: UISlider.UIStyle = self.get_current_style()  # type: ignore

        self.prepare_render(surface)

        surface.draw_texture(0, 0, self.width, self.height, self.bar)

        # TODO accept constructor params
        slider_height = self.height // 4
        slider_left_x = self._x_for_value(self.vmin)
        cursor_center_x = self.value_x

        slider_bottom = (self.height - slider_height) // 2

        # slider
        arcade.draw_xywh_rectangle_filled(
            slider_left_x - self.x,
            slider_bottom,
            cursor_center_x - slider_left_x,
            slider_height,
            style.filled_bar,
        )

        # cursor
        rel_cursor_x = cursor_center_x - self.x
        surface.draw_texture(
            x=rel_cursor_x - self.thumb.width // 4 + 2,
            y=0,
            width=self.thumb.width // 2,
            height=self.height,
            tex=self.thumb,
        )
>>>>>>> b6d1e755


class MyView(arcade.View):
    def __init__(self):
        super().__init__()
        self.ui = UIManager()

        bar_tex = arcade.load_texture(":resources:gui_basic_assets/slider_bar.png")
        thumb_tex = arcade.load_texture(":resources:gui_basic_assets/slider_thumb.png")
        self.slider = UITextureSlider(bar_tex, thumb_tex)

        # Add button to UIManager, use UIAnchorWidget defaults to center on screen
        self.ui.add(UIAnchorLayout(children=[self.slider]))

    def on_show_view(self):
        self.window.background_color = arcade.color.DARK_BLUE_GRAY
        # Enable UIManager when view is shown to catch window events
        self.ui.enable()

    def on_hide_view(self):
        self.ui.disable()

    def on_key_press(self, key, modifiers):
        if key == arcade.key.SPACE:
            self.slider.disabled = not self.slider.disabled

    def on_draw(self):
        self.clear()
        self.ui.draw()


if __name__ == '__main__':
    window = arcade.Window(800, 600, "UIExample", resizable=True)
    window.show_view(MyView())
    window.run()<|MERGE_RESOLUTION|>--- conflicted
+++ resolved
@@ -11,67 +11,8 @@
 
 import arcade
 from arcade import Texture
-from arcade.gui import UIManager, Surface, UIAnchorLayout, NinePatchTexture
-<<<<<<< HEAD
+from arcade.gui import UIManager
 from arcade.gui.widgets.slider import UITextureSlider
-=======
-from arcade.gui.widgets.slider import UISlider
-
-
-class UITextureSlider(UISlider):
-    """
-    A custom slider subclass which supports textures.
-
-    You can copy this as-is into your own project, or you can modify
-    the class to have more features as needed.
-    """
-
-    def __init__(
-        self,
-        bar: Union[Texture, NinePatchTexture],
-        thumb: Union[Texture, NinePatchTexture],
-        style=None,
-        **kwargs
-    ):
-        self.bar = bar
-        self.thumb = thumb
-        style = style or UISlider.DEFAULT_STYLE
-
-        super().__init__(style=style, **kwargs)
-
-    def do_render(self, surface: Surface):
-        style: UISlider.UIStyle = self.get_current_style()  # type: ignore
-
-        self.prepare_render(surface)
-
-        surface.draw_texture(0, 0, self.width, self.height, self.bar)
-
-        # TODO accept constructor params
-        slider_height = self.height // 4
-        slider_left_x = self._x_for_value(self.vmin)
-        cursor_center_x = self.value_x
-
-        slider_bottom = (self.height - slider_height) // 2
-
-        # slider
-        arcade.draw_xywh_rectangle_filled(
-            slider_left_x - self.x,
-            slider_bottom,
-            cursor_center_x - slider_left_x,
-            slider_height,
-            style.filled_bar,
-        )
-
-        # cursor
-        rel_cursor_x = cursor_center_x - self.x
-        surface.draw_texture(
-            x=rel_cursor_x - self.thumb.width // 4 + 2,
-            y=0,
-            width=self.thumb.width // 2,
-            height=self.height,
-            tex=self.thumb,
-        )
->>>>>>> b6d1e755
 
 
 class MyView(arcade.View):
