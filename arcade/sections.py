from typing import TYPE_CHECKING, Optional, List, Iterable, Union, Set

from arcade import Camera, get_window

if TYPE_CHECKING:
    from arcade import View


class Section:
    """
    A Section represents a rectangular portion of the viewport
    Events are dispatched to the section based on it's position on the screen.
    """

    def __init__(self, left: float, bottom: float, width: float, height: float,
                 *, name: Optional[str] = None,
                 accept_keyboard_events: Union[bool, Iterable] = True,
                 prevent_dispatch: Optional[Iterable] = None,
                 prevent_dispatch_view: Optional[Iterable] = None,
                 local_mouse_coordinates: bool = False,
                 enabled: bool = True, modal: bool = False):

        # name of the section
        self.name: Optional[str] = name

        # parent view: set by the SectionManager
        # protected, you should not change section.view manually
        self._view: Optional["View"] = None

        # section options
        self._enabled: bool = enabled  # enables or disables this section
        # prevent the following sections from receiving input events and
        # updating
        self._modal: bool = modal
        # if True update and on_update will not trigger in this section
        self.block_updates: bool = False
        # holds the True or False to allow or noy key events or a set of
        # arcade keys to accept.
        self.accept_keyboard_events: Union[bool,
                                           Iterable] = accept_keyboard_events
        # prevents events to propagate
        self.prevent_dispatch: Iterable = prevent_dispatch or {True}
        # prevents events to propagate to the view
        self.prevent_dispatch_view: Iterable = prevent_dispatch_view or {True}
        # mouse coordinates relative to section
        self.local_mouse_coordinates: bool = local_mouse_coordinates

        # section position into the current viewport
        # if screen is resized it's upto the user to move or resize each section
        self._left: float = left
        self._bottom: float = bottom
        self._width: float = width
        self._height: float = height
        self._right: float = left + width
        self._top: float = bottom + height

        # optional section camera
        self.camera: Optional[Camera] = None

    @property
    def view(self):
        """ The view this section is set on """
        return self._view

    @property
    def section_manager(self) -> Optional["SectionManager"]:
        """ Returns the section manager """
        return self._view.section_manager if self._view else None

    @property
    def enabled(self) -> bool:
        """ enables or disables this section """
        return self._enabled

    @enabled.setter
    def enabled(self, value: bool):
        if value is self._enabled:
            return
        self._enabled = value
        if value:
            self.on_show_section()
        else:
            self.on_hide_section()

    @property
    def modal(self) -> bool:
        """
        Returns the modal state (Prevent the following sections from
        receiving input events and updating)
        """
        return self._modal

    @property
    def left(self) -> float:
        """ Left edge of this section """
        return self._left

    @left.setter
    def left(self, value: float):
        self._left = value
        self._right = value + self._width

    @property
    def bottom(self) -> float:
        """ The bottom edge of this section """
        return self._bottom

    @bottom.setter
    def bottom(self, value: float):
        self._bottom = value
        self._top = value + self._height

    @property
    def width(self) -> float:
        """ The width of this section """
        return self._width

    @width.setter
    def width(self, value: float):
        self._width = value
        self._right = value + self._left

    @property
    def height(self) -> float:
        """ The height of this section """
        return self._height

    @height.setter
    def height(self, value: float):
        self._height = value
        self._top = value + self._bottom

    @property
    def right(self) -> float:
        """ Right edge of this section """
        return self._right

    @right.setter
    def right(self, value: float):
        self._right = value
        self._left = value - self._width

    @property
    def top(self) -> float:
        """ Top edge of this section """
        return self._top

    @top.setter
    def top(self, value: float):
        self._top = value
        self._bottom = value - self._height

    @property
    def ec_left(self) -> float:
        # Section event capture dimension.
        # This attribute defines Left event capture area
        return 0.0 if self._modal else self._left

    @property
    def ec_right(self) -> float:
        # Section event capture dimension.
        # This attribute defines Right event capture area
        return self.window.width if self._modal else self._right

    @property
    def ec_bottom(self) -> float:
        # Section event capture dimension.
        # This attribute defines Bottom event capture area
        return 0.0 if self._modal else self._bottom

    @property
    def ec_top(self) -> float:
        # Section event capture dimension.
        # This attribute defines Top event capture area
        return self.window.height if self._modal else self._top

    @property
    def window(self):
        """ The view window """
        if getattr(self, '_view', None) is None or self._view is None:
            return get_window()
        else:
            return self._view.window

    def overlaps_with(self, section) -> bool:
        """ Checks if this section overlaps with another section """
        return not (self.right < section.left or self.left > section.right
                    or self.top < section.bottom or self.bottom > section.top)

    def mouse_is_on_top(self, x: float, y: float) -> bool:
        """ Check if the current mouse position is on top of this section """
        test_x = self.ec_left <= x <= self.ec_right
        test_y = self.ec_bottom <= y <= self.ec_top
        return test_x and test_y

    def get_xy_screen_relative(self, section_x: float, section_y: float):
        """ Returns screen coordinates from section coordinates """
        return self.left + section_x, self.bottom + section_y

    def get_xy_section_relative(self, screen_x: float, screen_y: float):
        """ returns section coordinates from screen coordinates """
        return screen_x - self.left, screen_y - self.bottom

    # Following methods are just the usual view methods
    #  + on_mouse_enter / on_mouse_leave / on_show_section / on_hide_section

    def on_draw(self):
        pass

    def on_update(self, delta_time: float):
        pass

    def update(self, delta_time: float):
        pass

    def on_resize(self, width: int, height: int):
        pass

    def on_mouse_press(self, x: float, y: float, button: int, modifiers: int):
        pass

    def on_mouse_release(self, x: float, y: float, button: int, modifiers: int):
        pass

    def on_mouse_motion(self, x: float, y: float, dx: float, dy: float):
        pass

    def on_mouse_scroll(self, x: int, y: int, scroll_x: int, scroll_y: int):
        pass

    def on_mouse_drag(self, x: float, y: float, dx: float, dy: float,
                      _buttons: int, _modifiers: int):
        pass

    def on_mouse_enter(self, x: float, y: float):
        pass

    def on_mouse_leave(self, x: float, y: float):
        pass

    def on_key_press(self, symbol: int, modifiers: int):
        pass

    def on_key_release(self, _symbol: int, _modifiers: int):
        pass

    def on_show_section(self):
        pass

    def on_hide_section(self):
        pass


class SectionManager:
    """
    This manages the different Sections a View has.
    Actions such as dispatching the events to the correct Section,
    draw order, etc.
    """

    def __init__(self, view):
        self.view = view  # the view this section manager belongs to

        # store sections in update/event order and in draw order
        # a list of the current sections for this in update/event order
        self._sections: List[Section] = []

        # the list of current sections in draw order
        self._sections_draw: List[Section] = []

        # generic camera to reset after a custom camera is use
        # this camera is set to the whole viewport
        self.camera: Camera = Camera(self.view.window.width,
                                     self.view.window.height)

        # Holds the section the mouse is currently on top
        self.mouse_over_section: Optional[Section] = None

        # Events that the section manager should handle (instead of the View)
        # if sections are present in a View
        self.managed_events: Set = {
            'on_mouse_motion', 'on_mouse_drag', 'on_mouse_press',
            'on_mouse_release', 'on_mouse_scroll', 'on_mouse_enter',
            'on_mouse_leave', 'on_key_press', 'on_key_release', 'on_draw',
            'on_update', 'update', 'on_resize'}

    @property
    def sections(self) -> List[Section]:
        return self._sections

    @property
    def has_sections(self) -> bool:
        """ Returns true if sections are available """
        return bool(self.sections)

    def disable(self) -> None:
        """ Disable all sections """
        for section in self.sections:
            section.enabled = False

    def enable(self) -> None:
        """ Enables all section """
        for section in self.sections:
            section.enabled = True

    def get_section_by_name(self, name: str) -> Optional[Section]:
        """ Returns the first section with the given name """
        sections = [section for section in self.sections if
                    section.name == name]
        if sections:
            return sections[0]
        return None

    def add_section(self, section: "Section",
                    at_index: Optional[int] = None) -> None:
        """
        Adds a section to this Section Manager
        :param section: the section to add to this section manager
        :param at_index: inserts the section at that index. If None at the end
        """
        if not isinstance(section, Section):
            raise ValueError('You can only add Section instances')
        section._view = self.view  # modify view param from section
        if at_index is None:
            self._sections.append(section)
        else:
            self._sections.insert(at_index, section)
        # keep sections order updated in the lists of sections to draw
        # modals go first
        self._sections.sort(key=lambda s: 0 if s.modal else 1)
        # modals go last
        self._sections_draw = sorted(self._sections,
                                     key=lambda s: 1 if s.modal else 0)

    def remove_section(self, section: "Section") -> None:
        """ Removes a section from this section manager """
        section._view = None
        self._sections.remove(section)

        # keep sections order updated in the lists of sections
        # modals go first
        self._sections.sort(key=lambda s: 0 if s.modal else 1)
        # modals go last
        self._sections_draw = sorted(self._sections,
                                     key=lambda s: 1 if s.modal else 0)

    def clear_sections(self):
        """ Removes all sections """
        for section in self.sections:
            section._view = None
        self._sections = []
        self._sections_draw = []

    def on_update(self, delta_time: float):
        """
        Called on each event loop. First dispatch the view event,
        then the section ones.
        """
        modal_present = False
        self.view.on_update(delta_time)
        for section in self.sections:
            if section.enabled and not section.block_updates \
                    and not modal_present:
                section.on_update(delta_time)
                if section.modal:
                    modal_present = True

    def update(self, delta_time: float):
        """
        Called on each event loop.
        First dispatch the view event, then the section ones.
        """
        modal_present = False
        self.view.update(delta_time)
        for section in self.sections:
            if section.enabled and not section.block_updates \
                    and not modal_present:
                section.update(delta_time)
                if section.modal:
                    modal_present = True

    def on_draw(self):
        """
        Called on each event loop.
        First dispatch the view event, then the section ones.
        It automatically calls camera.use() for each section
        that has a camera and resets the camera effects by calling the
        default SectionManager camera afterwards if needed.
        """
        self.view.on_draw()
        for section in self._sections_draw:  # iterate over sections_draw
            if not section.enabled:
                continue
            if section.camera:
                # use the camera of the current section before section.on_draw
                section.camera.use()
            section.on_draw()
            if section.camera:
                # reset to the default camera after the section is drawn
                self.camera.use()

    def on_resize(self, width: int, height: int):
        """
        Called when the window is resized.
        First dispatch the view event, then the section ones.
        """
        self.camera.resize(width, height)  # resize the default camera
        self.view.on_resize(width, height)  # call resize on the view
        for section in self.sections:
            if section.enabled:
                section.on_resize(width, height)

    def disable_all_keyboard_events(self) -> None:
        """ Removes the keyboard events handling from all sections """
        for section in self.sections:
            section.accept_keyboard_events = False

    def get_section(self, x: float, y: float) -> Optional[Section]:
        """ Returns the first section based on x,y position """
        for section in self.sections:
            if section.enabled and section.mouse_is_on_top(x, y):
                return section
        return None

    def dispatch_mouse_event(self, event: str, x: float, y: float, *args,
                             **kwargs) -> Optional[bool]:
        """ Generic method to dispatch mouse events to the correct Section """
        # check if the affected section has been already computed
        prevent_dispatch = False
        section = kwargs.get('current_section')
        if section:
            # remove the section from the kwargs,
            # so it arrives clean to the event handler
            del kwargs['current_section']
        else:
            # get the section from mouse position
            section = self.get_section(x, y)
        if section:
            # get the method to call from the section
            method = getattr(section, event, None)
            if method:
                if section.local_mouse_coordinates:
                    position = section.get_xy_section_relative(x, y)
                else:
                    position = x, y
<<<<<<< HEAD
                # call the section method
                prevent_dispatch = method(*position, *args, **kwargs)
                # prevent dispatch if modal
                prevent_dispatch = True if section.modal else prevent_dispatch
                if prevent_dispatch is True or any(
                        test in section.prevent_dispatch for test in
                        [True, event]):
                    # prevent_dispatch attributte from section only affects if
=======
                prevent_dispatch = method(*position, *args, **kwargs)  # call the section method
                prevent_dispatch = True if section.modal else prevent_dispatch  # prevent dispatch if modal
                if prevent_dispatch is True or any(test in section.prevent_dispatch for test in [True, event]):
                    # prevent_dispatch attribute from section only affects if
>>>>>>> 270e1d86
                    #  the method is implemented in the same section
                    prevent_dispatch = True
        if section and any(test in section.prevent_dispatch_view for test in
                           [True, event]):
            # if the section prevents dispatching events to the view return
            return prevent_dispatch

        # call the method from the view.
        view_prevent_dispatch = False
        method = getattr(self.view, event, None)  # get the method from the view
        if method:
            # call the view method
            view_prevent_dispatch = method(x, y, *args, **kwargs)
        return view_prevent_dispatch or prevent_dispatch

    def dispatch_keyboard_event(self, event, *args, **kwargs) -> Optional[bool]:
        """
        Generic method to dispatch keyboard events to the correct sections
        """
        propagate_to_view = True
        prevent_dispatch = False
        for section in self.sections:
            if prevent_dispatch:
                break
            if not section.enabled:
                continue
            keys_allowed = section.accept_keyboard_events
            if keys_allowed is False:
                continue
            if keys_allowed is True or args[0] in keys_allowed \
                    or args in keys_allowed:
                if any(test in section.prevent_dispatch_view for test in
                       [True, event]):
                    propagate_to_view = False
                # get the method to call from the section
                method = getattr(section, event, None)
                if method:
<<<<<<< HEAD
                    # call the section method
                    prevent_dispatch = method(*args, **kwargs)
                    if prevent_dispatch is True or any(
                            test in section.prevent_dispatch for test in
                            [True, event]):
                        # prevent_dispatch attributte from section only affect
                        #  if the method is implemented in the same section
=======
                    prevent_dispatch = method(*args, **kwargs)  # call the section method
                    if prevent_dispatch is True or any(test in section.prevent_dispatch for test in [True, event]):
                        # prevent_dispatch attribute from section only affects if
                        #  the method is implemented in the same section
>>>>>>> 270e1d86
                        prevent_dispatch = True
            if section.modal:
                # if this section is modal, then avoid passing any event
                # to more sections
                return prevent_dispatch

        if propagate_to_view is False:
            return prevent_dispatch

        method = getattr(self.view, event, None)  # get the method from the view
        if method:
            # call the view method
            return method(*args, **kwargs) or prevent_dispatch

        return False

    def on_mouse_press(self, x: float, y: float,
                       *args, **kwargs) -> Optional[bool]:
        return self.dispatch_mouse_event('on_mouse_press', x, y, *args,
                                         **kwargs)

    def on_mouse_release(self, x: float, y: float,
                         *args, **kwargs) -> Optional[bool]:
        return self.dispatch_mouse_event('on_mouse_release', x, y, *args,
                                         **kwargs)

    def on_mouse_motion(self, x: float, y: float,
                        *args, **kwargs) -> Optional[bool]:
        """
        This method dispatches the on_mouse_motion and also calculates
         if on_mouse_enter/leave should be fired
        """
        before_section = self.mouse_over_section
        current_section = self.get_section(x, y)
        if before_section is not current_section:
            self.mouse_over_section = current_section
            if before_section:
                # dispatch on_mouse_leave to before_section
                # (result from this call is ignored)
                self.dispatch_mouse_event('on_mouse_leave', x, y,
                                          current_section=before_section)
            if current_section:
                # dispatch on_mouse_enter to current_section
                # (result from this call is ignored)
                self.dispatch_mouse_event('on_mouse_enter', x, y,
                                          current_section=current_section)
        if current_section is not None:
            kwargs['current_section'] = current_section
        return self.dispatch_mouse_event('on_mouse_motion', x, y, *args,
                                         **kwargs)

    def on_mouse_scroll(self, x: float, y: float,
                        *args, **kwargs) -> Optional[bool]:
        return self.dispatch_mouse_event('on_mouse_scroll', x, y, *args,
                                         **kwargs)

    def on_mouse_drag(self, x: float, y: float,
                      *args, **kwargs) -> Optional[bool]:
        return self.dispatch_mouse_event('on_mouse_drag', x, y, *args, **kwargs)

    def on_mouse_enter(self, x: float, y: float,
                       *args, **kwargs) -> Optional[bool]:
        current_section = self.get_section(x, y)
        # set the section the mouse is over
        self.mouse_over_section = current_section
        # pass the correct section to the dispatch event,
        # so it is not computed again
        kwargs['current_section'] = current_section
        return self.dispatch_mouse_event('on_mouse_enter', x, y, *args,
                                         **kwargs)

    def on_mouse_leave(self, x: float, y: float,
                       *args, **kwargs) -> Optional[bool]:
        if self.mouse_over_section:
            # clear the section the mouse is over as it's out of the screen
            kwargs['current_section'], self.mouse_over_section =\
                self.mouse_over_section, None
            return self.dispatch_mouse_event('on_mouse_leave', x, y, *args,
                                             **kwargs)

        return False

    def on_key_press(self, *args, **kwargs) -> Optional[bool]:
        return self.dispatch_keyboard_event('on_key_press', *args, **kwargs)

    def on_key_release(self, *args, **kwargs) -> Optional[bool]:
        return self.dispatch_keyboard_event('on_key_release', *args, **kwargs)

    def on_show_view(self):
        for section in self.sections:
            if section.enabled:
                section.on_show_section()

    def on_hide_view(self):
        for section in self.sections:
            if section.enabled:
                section.on_hide_section()<|MERGE_RESOLUTION|>--- conflicted
+++ resolved
@@ -443,7 +443,7 @@
                     position = section.get_xy_section_relative(x, y)
                 else:
                     position = x, y
-<<<<<<< HEAD
+
                 # call the section method
                 prevent_dispatch = method(*position, *args, **kwargs)
                 # prevent dispatch if modal
@@ -452,12 +452,6 @@
                         test in section.prevent_dispatch for test in
                         [True, event]):
                     # prevent_dispatch attributte from section only affects if
-=======
-                prevent_dispatch = method(*position, *args, **kwargs)  # call the section method
-                prevent_dispatch = True if section.modal else prevent_dispatch  # prevent dispatch if modal
-                if prevent_dispatch is True or any(test in section.prevent_dispatch for test in [True, event]):
-                    # prevent_dispatch attribute from section only affects if
->>>>>>> 270e1d86
                     #  the method is implemented in the same section
                     prevent_dispatch = True
         if section and any(test in section.prevent_dispatch_view for test in
@@ -495,7 +489,7 @@
                 # get the method to call from the section
                 method = getattr(section, event, None)
                 if method:
-<<<<<<< HEAD
+
                     # call the section method
                     prevent_dispatch = method(*args, **kwargs)
                     if prevent_dispatch is True or any(
@@ -503,12 +497,6 @@
                             [True, event]):
                         # prevent_dispatch attributte from section only affect
                         #  if the method is implemented in the same section
-=======
-                    prevent_dispatch = method(*args, **kwargs)  # call the section method
-                    if prevent_dispatch is True or any(test in section.prevent_dispatch for test in [True, event]):
-                        # prevent_dispatch attribute from section only affects if
-                        #  the method is implemented in the same section
->>>>>>> 270e1d86
                         prevent_dispatch = True
             if section.modal:
                 # if this section is modal, then avoid passing any event
