"""
The Arcade Library

A Python simple, easy to use module for creating 2D games.
"""

# Note: DO NOT EDIT arcade/__init__.py
# Instead look at util/init_template.py and update_init.py

# Error out if we import Arcade with an incompatible version of Python.
import platform
import sys
import os

from pathlib import Path

if sys.version_info[0] < 3 or (sys.version_info[0] == 3 and sys.version_info[1] < 6):
    sys.exit("The Arcade Library requires Python 3.6 or higher.")


def configure_logging(level: int = None):
    """Set up basic logging.
    :param int level: The log level. Defaults to DEBUG.
    """
    import logging
    level = level or logging.DEBUG
    LOG = logging.getLogger(__name__)
    # Do not add a new handler if we already have one
    if not LOG.handlers:
        LOG.propagate = False
        LOG.setLevel(level)
        ch = logging.StreamHandler()
        ch.setLevel(level)
        ch.setFormatter(logging.Formatter('%(relativeCreated)s %(name)s %(levelname)s - %(message)s'))
        LOG.addHandler(ch)

# The following is used to load ffmpeg libraries.
# Currently Arcade is only shipping binaries for Mac OS
# as ffmpeg is not needed for support on Windows and Linux.
# However it is setup to load ffmpeg if the binaries are present
# on Windows and Linux. So if you need ffmpeg you can simply
# drop the binaries in the "lib" folder of Arcade
lib_location = Path(__file__).parent.absolute()
lib_location = lib_location / "lib"

if sys.platform == "darwin" or sys.platform.startswith("linux"):
    if "LD_LIBRARY_PATH" in os.environ:
        os.environ["LD_LIBRARY_PATH"] += ":" + str(lib_location)
    else:
        os.environ["LD_LIBRARY_PATH"] = str(lib_location)
else:
    os.environ["PATH"] += str(lib_location)

# noinspection PyPep8
import pyglet

# Disable shadow windows until issues with intel GPUs
# on Windows and elsewhere are better understood.
# Originally, this only disabled them for macs where
# the 2.1 shadow context cannot be upgrade to a 3.3+ core
pyglet.options['shadow_window'] = False

# noinspection PyPep8
from arcade import color
# noinspection PyPep8
from arcade import csscolor
# noinspection PyPep8
from arcade import key
# noinspection PyPep8
from arcade import resources

# --- Generated imports ---
from .window_commands import close_window
from .window_commands import create_orthogonal_projection
from .window_commands import finish_render
from .window_commands import get_display_size
from .window_commands import get_projection
from .window_commands import get_scaling_factor
from .window_commands import get_viewport
from .window_commands import get_window
from .window_commands import pause
from .window_commands import quick_run
from .window_commands import run
from .window_commands import schedule
from .window_commands import set_background_color
from .window_commands import set_viewport
from .window_commands import set_window
from .window_commands import start_render
from .window_commands import unschedule

from .application import MOUSE_BUTTON_LEFT
from .application import MOUSE_BUTTON_MIDDLE
from .application import MOUSE_BUTTON_RIGHT
from .application import NoOpenGLException
from .application import View
from .application import Window
from .application import get_screens
from .application import open_window

from .arcade_types import Color
from .arcade_types import NamedPoint
from .arcade_types import Point
from .arcade_types import PointList
from .arcade_types import RGB
from .arcade_types import RGBA
from .arcade_types import Rect
from .arcade_types import RectList
from .arcade_types import Vector

from .earclip_module import earclip

from .utils import lerp
from .utils import lerp_vec
from .utils import rand_angle_360_deg
from .utils import rand_angle_spread_deg
from .utils import rand_in_circle
from .utils import rand_in_rect
from .utils import rand_on_circle
from .utils import rand_on_line
from .utils import rand_vec_magnitude
from .utils import rand_vec_spread_deg

from .drawing_support import calculate_hit_box_points_detailed
from .drawing_support import calculate_hit_box_points_simple
from .drawing_support import get_four_byte_color
from .drawing_support import get_four_float_color
from .drawing_support import get_points_for_thick_line
from .drawing_support import make_transparent_color
from .drawing_support import rotate_point

from .texture import Matrix3x3
from .texture import Texture
from .texture import cleanup_texture_cache
from .texture import load_spritesheet
from .texture import load_texture
from .texture import load_texture_pair
from .texture import load_textures
from .texture import make_circle_texture
from .texture import make_soft_circle_texture
from .texture import make_soft_square_texture
from .texture import trim_image

from .buffered_draw_commands import TShape
from .buffered_draw_commands import Shape
from .buffered_draw_commands import ShapeElementList
from .buffered_draw_commands import create_ellipse
from .buffered_draw_commands import create_ellipse_filled
from .buffered_draw_commands import create_ellipse_filled_with_colors
from .buffered_draw_commands import create_ellipse_outline
from .buffered_draw_commands import create_line
from .buffered_draw_commands import create_line_generic
from .buffered_draw_commands import create_line_generic_with_colors
from .buffered_draw_commands import create_line_loop
from .buffered_draw_commands import create_line_strip
from .buffered_draw_commands import create_lines
from .buffered_draw_commands import create_lines_with_colors
from .buffered_draw_commands import create_polygon
from .buffered_draw_commands import create_rectangle
from .buffered_draw_commands import create_rectangle_filled
from .buffered_draw_commands import create_rectangle_filled_with_colors
from .buffered_draw_commands import create_rectangle_outline
from .buffered_draw_commands import create_rectangles_filled_with_colors
from .buffered_draw_commands import create_triangles_filled_with_colors
from .buffered_draw_commands import get_rectangle_points

from .draw_commands import draw_arc_filled
from .draw_commands import draw_arc_outline
from .draw_commands import draw_circle_filled
from .draw_commands import draw_circle_outline
from .draw_commands import draw_ellipse_filled
from .draw_commands import draw_ellipse_outline
from .draw_commands import draw_line
from .draw_commands import draw_line_strip
from .draw_commands import draw_lines
from .draw_commands import draw_lrtb_rectangle_filled
from .draw_commands import draw_lrtb_rectangle_outline
from .draw_commands import draw_lrwh_rectangle_textured
from .draw_commands import draw_parabola_filled
from .draw_commands import draw_parabola_outline
from .draw_commands import draw_point
from .draw_commands import draw_points
from .draw_commands import draw_polygon_filled
from .draw_commands import draw_polygon_outline
from .draw_commands import draw_rectangle_filled
from .draw_commands import draw_rectangle_outline
from .draw_commands import draw_scaled_texture_rectangle
from .draw_commands import draw_texture_rectangle
from .draw_commands import draw_triangle_filled
from .draw_commands import draw_triangle_outline
from .draw_commands import draw_xywh_rectangle_filled
from .draw_commands import draw_xywh_rectangle_outline
from .draw_commands import get_image
from .draw_commands import get_pixel

from .geometry import are_polygons_intersecting
from .geometry import get_distance
from .geometry import is_point_in_polygon

from .isometric import create_isometric_grid_lines
from .isometric import isometric_grid_to_screen
from .isometric import screen_to_isometric_grid

from .joysticks import get_game_controllers
from .joysticks import get_joysticks

from .emitter import EmitBurst
from .emitter import EmitController
from .emitter import EmitInterval
from .emitter import EmitMaintainCount
from .emitter import Emitter
from .emitter import EmitterIntervalWithCount
from .emitter import EmitterIntervalWithTime

from .emitter_simple import make_burst_emitter
from .emitter_simple import make_interval_emitter

from .particle import FilenameOrTexture
from .particle import EternalParticle
from .particle import FadeParticle
from .particle import LifetimeParticle
from .particle import Particle
from .particle import clamp

from .sound import Sound
from .sound import load_sound
from .sound import play_sound
from .sound import stop_sound

from .sprite import FACE_DOWN
from .sprite import FACE_LEFT
from .sprite import FACE_RIGHT
from .sprite import FACE_UP
from .sprite import AnimatedTimeBasedSprite
from .sprite import AnimatedWalkingSprite
from .sprite import AnimationKeyframe
from .sprite import PyMunk
from .sprite import Sprite
from .sprite import SpriteCircle
from .sprite import SpriteSolidColor
from .sprite import get_distance_between_sprites

from .sprite_list import SpriteList
from .sprite_list import check_for_collision
from .sprite_list import check_for_collision_with_list
from .sprite_list import check_for_collision_with_lists
from .sprite_list import get_closest_sprite
from .sprite_list import get_sprites_at_exact_point
from .sprite_list import get_sprites_at_point

from .scene import Scene

from .physics_engines import PhysicsEnginePlatformer
from .physics_engines import PhysicsEngineSimple

from .text import DEFAULT_FONT_NAMES
from .text import create_text
from .text import draw_text
from .text import create_text_image
from .text import create_text_sprite

from .tilemap import load_tilemap

from .pymunk_physics_engine import PymunkPhysicsEngine
from .pymunk_physics_engine import PymunkPhysicsObject

from .version import VERSION

from .paths import AStarBarrierList
from .paths import astar_calculate_path
from .paths import has_line_of_sight

from .context import ArcadeContext

from .texture_atlas import TextureAtlas



# noinspection PyPep8
from arcade import experimental

# --- Generated __all__ ---

__all__ = ['AStarBarrierList',
           'AnimatedTimeBasedSprite',
           'AnimatedTimeSprite',
           'AnimatedWalkingSprite',
           'AnimationKeyframe',
           'ArcadeContext',
           'Color',
           'CreateText',
           'DEFAULT_FONT_NAMES',
           'EmitBurst',
           'EmitController',
           'EmitInterval',
           'EmitMaintainCount',
           'Emitter',
           'EmitterIntervalWithCount',
           'EmitterIntervalWithTime',
           'EternalParticle',
           'FACE_DOWN',
           'FACE_LEFT',
           'FACE_RIGHT',
           'FACE_UP',
           'FadeParticle',
           'FilenameOrTexture',
           'LifetimeParticle',
           'MOUSE_BUTTON_LEFT',
           'MOUSE_BUTTON_MIDDLE',
           'MOUSE_BUTTON_RIGHT',
           'Matrix3x3',
           'NamedPoint',
           'NoOpenGLException',
           'Particle',
           'PhysicsEnginePlatformer',
           'PhysicsEngineSimple',
           'Point',
           'PointList',
           'PyMunk',
           'PymunkPhysicsEngine',
           'PymunkPhysicsObject',
           'RGB',
           'RGBA',
           'Rect',
           'RectList',
           'Shape',
           'ShapeElementList',
           'Sound',
           'Sprite',
           'SpriteCircle',
           'SpriteList',
           'SpriteSolidColor',
           'TShape',
           'Text',
           'Texture',
           'TextureAtlas',
           'VERSION',
           'Vector',
           'View',
           'Window',
           'are_polygons_intersecting',
           'astar_calculate_path',
           'calculate_hit_box_points_detailed',
           'calculate_hit_box_points_simple',
           'check_for_collision',
           'check_for_collision_with_list',
           'check_for_collision_with_lists',
           'clamp',
           'cleanup_texture_cache',
           'close_window',
           'create_ellipse',
           'create_ellipse_filled',
           'create_ellipse_filled_with_colors',
           'create_ellipse_outline',
           'create_isometric_grid_lines',
           'create_line',
           'create_line_generic',
           'create_line_generic_with_colors',
           'create_line_loop',
           'create_line_strip',
           'create_lines',
           'create_lines_with_colors',
           'create_orthogonal_projection',
           'create_polygon',
           'create_rectangle',
           'create_rectangle_filled',
           'create_rectangle_filled_with_colors',
           'create_rectangle_outline',
           'create_rectangles_filled_with_colors',
           'create_text_sprite',
           'create_triangles_filled_with_colors',
           'draw_arc_filled',
           'draw_arc_outline',
           'draw_circle_filled',
           'draw_circle_outline',
           'draw_ellipse_filled',
           'draw_ellipse_outline',
           'draw_line',
           'draw_line_strip',
           'draw_lines',
           'draw_lrtb_rectangle_filled',
           'draw_lrtb_rectangle_outline',
           'draw_lrwh_rectangle_textured',
           'draw_parabola_filled',
           'draw_parabola_outline',
           'draw_point',
           'draw_points',
           'draw_polygon_filled',
           'draw_polygon_outline',
           'draw_rectangle_filled',
           'draw_rectangle_outline',
           'draw_scaled_texture_rectangle',
           'create_text',
           'draw_text',
           'draw_texture_rectangle',
           'draw_triangle_filled',
           'draw_triangle_outline',
           'draw_xywh_rectangle_filled',
           'draw_xywh_rectangle_outline',
           'earclip',
           'finish_render',
           'get_closest_sprite',
           'get_display_size',
           'get_distance',
           'get_distance_between_sprites',
           'get_four_byte_color',
           'get_four_float_color',
           'get_game_controllers',
           'get_image',
           'get_joysticks',
           'get_pixel',
           'get_points_for_thick_line',
           'get_projection',
           'get_rectangle_points',
           'get_scaling_factor',
           'get_screens',
           'get_sprites_at_exact_point',
           'get_sprites_at_point',
<<<<<<< HEAD
           'get_text_image',
=======
           'create_text_image',
           'get_tilemap_layer',
>>>>>>> ea50c84a
           'get_viewport',
           'get_window',
           'has_line_of_sight',
           'is_point_in_polygon',
           'isometric_grid_to_screen',
           'lerp',
           'lerp_vec',
           'load_sound',
           'load_spritesheet',
           'load_texture',
           'load_texture_pair',
           'load_textures',
           'make_burst_emitter',
           'make_circle_texture',
           'make_interval_emitter',
           'make_soft_circle_texture',
           'make_soft_square_texture',
           'make_transparent_color',
           'open_window',
           'pause',
           'play_sound',
           'process_layer',
           'quick_run',
           'rand_angle_360_deg',
           'rand_angle_spread_deg',
           'rand_in_circle',
           'rand_in_rect',
           'rand_on_circle',
           'rand_on_line',
           'rand_vec_magnitude',
           'rand_vec_spread_deg',
           'read_tmx',
           'rotate_point',
           'run',
           'schedule',
           'screen_to_isometric_grid',
           'set_background_color',
           'set_viewport',
           'set_window',
           'start_render',
           'stop_sound',
           'trim_image',
           'unschedule',
           ]

__version__ = VERSION
<|MERGE_RESOLUTION|>--- conflicted
+++ resolved
@@ -415,12 +415,9 @@
            'get_screens',
            'get_sprites_at_exact_point',
            'get_sprites_at_point',
-<<<<<<< HEAD
            'get_text_image',
-=======
            'create_text_image',
            'get_tilemap_layer',
->>>>>>> ea50c84a
            'get_viewport',
            'get_window',
            'has_line_of_sight',
