from ctypes import cast, POINTER
from pyglet import gl

from .exceptions import ShaderException


class Uniform:
    """
    A Program uniform

    :param int location: The location of the uniform in the program
    :param str name: Name of the uniform in the program
    :param gl.GLenum data_type: The data type of the uniform (GL_FLOAT
    """

    _uniform_getters = {
        gl.GLint: gl.glGetUniformiv,
        gl.GLuint: gl.glGetUniformuiv,
        gl.GLfloat: gl.glGetUniformfv,
    }

    _uniform_setters = {
        # uniform type: (gl_type, setter, length, count)
<<<<<<< HEAD
        gl.GL_INT: (gl.GLint, gl.glProgramUniform1iv, 1, 1),
        gl.GL_INT_VEC2: (gl.GLint, gl.glProgramUniform2iv, 2, 1),
        gl.GL_INT_VEC3: (gl.GLint, gl.glProgramUniform3iv, 3, 1),
        gl.GL_INT_VEC4: (gl.GLint, gl.glProgramUniform4iv, 4, 1),
        gl.GL_BOOL: (gl.GLint, gl.glProgramUniform1iv, 1, 1),
        gl.GL_BOOL_VEC2: (gl.GLint, gl.glProgramUniform2iv, 2, 1),
        gl.GL_BOOL_VEC3: (gl.GLint, gl.glProgramUniform3iv, 3, 1),
        gl.GL_BOOL_VEC4: (gl.GLint, gl.glProgramUniform4iv, 4, 1),
        gl.GL_FLOAT: (gl.GLfloat, gl.glProgramUniform1fv, 1, 1),
        gl.GL_FLOAT_VEC2: (gl.GLfloat, gl.glProgramUniform2fv, 2, 1),
        gl.GL_FLOAT_VEC3: (gl.GLfloat, gl.glProgramUniform3fv, 3, 1),
        gl.GL_FLOAT_VEC4: (gl.GLfloat, gl.glProgramUniform4fv, 4, 1),
=======
        # integers
        gl.GL_INT: (gl.GLint, gl.glUniform1iv, 1, 1),
        gl.GL_INT_VEC2: (gl.GLint, gl.glUniform2iv, 2, 1),
        gl.GL_INT_VEC3: (gl.GLint, gl.glUniform3iv, 3, 1),
        gl.GL_INT_VEC4: (gl.GLint, gl.glUniform4iv, 4, 1),
        # Unsigned integers
        gl.GL_UNSIGNED_INT: (gl.GLuint, gl.glUniform1uiv, 1, 1),
        gl.GL_UNSIGNED_INT_VEC2: (gl.GLuint, gl.glUniform2uiv, 2, 1),
        gl.GL_UNSIGNED_INT_VEC3: (gl.GLuint, gl.glUniform3uiv, 3, 1),
        gl.GL_UNSIGNED_INT_VEC4: (gl.GLuint, gl.glUniform4uiv, 4, 1),
        # Bools
        gl.GL_BOOL: (gl.GLint, gl.glUniform1iv, 1, 1),
        gl.GL_BOOL_VEC2: (gl.GLint, gl.glUniform2iv, 2, 1),
        gl.GL_BOOL_VEC3: (gl.GLint, gl.glUniform3iv, 3, 1),
        gl.GL_BOOL_VEC4: (gl.GLint, gl.glUniform4iv, 4, 1),
        gl.GL_FLOAT: (gl.GLfloat, gl.glUniform1fv, 1, 1),
        gl.GL_FLOAT_VEC2: (gl.GLfloat, gl.glUniform2fv, 2, 1),
        gl.GL_FLOAT_VEC3: (gl.GLfloat, gl.glUniform3fv, 3, 1),
        gl.GL_FLOAT_VEC4: (gl.GLfloat, gl.glUniform4fv, 4, 1),
>>>>>>> 3e2bbe56
        # 1D Samplers
        gl.GL_SAMPLER_1D: (gl.GLint, gl.glProgramUniform1iv, 1, 1),
        gl.GL_INT_SAMPLER_1D: (gl.GLint, gl.glProgramUniform1iv, 1, 1),
        gl.GL_UNSIGNED_INT_SAMPLER_1D: (gl.GLint, gl.glProgramUniform1iv, 1, 1),
        gl.GL_TEXTURE_1D_ARRAY: (gl.GLint, gl.glProgramUniform1iv, 1, 1),
        # 2D samplers
        gl.GL_SAMPLER_2D: (gl.GLint, gl.glProgramUniform1iv, 1, 1),
        gl.GL_SAMPLER_2D_MULTISAMPLE: (gl.GLint, gl.glProgramUniform1iv, 1, 1),
        gl.GL_INT_SAMPLER_2D: (gl.GLint, gl.glProgramUniform1iv, 1, 1),
        gl.GL_UNSIGNED_INT_SAMPLER_2D: (gl.GLint, gl.glProgramUniform1iv, 1, 1),
        gl.GL_TEXTURE_2D_MULTISAMPLE: (gl.GLint, gl.glProgramUniform1iv, 1, 1),
        # Array
        gl.GL_SAMPLER_2D_ARRAY: (gl.GLint, gl.glProgramUniform1iv, 1, 1),
        gl.GL_TEXTURE_2D_MULTISAMPLE_ARRAY: (gl.GLint, gl.glProgramUniform1iv, 1, 1),
        # 3D
        gl.GL_SAMPLER_3D: (gl.GLint, gl.glProgramUniform1iv, 1, 1),
        # Cube
        gl.GL_SAMPLER_CUBE: (gl.GLint, gl.glProgramUniform1iv, 1, 1),
        gl.GL_TEXTURE_CUBE_MAP_ARRAY: (gl.GLint, gl.glProgramUniform1iv, 1, 1),
        # Matrices
        gl.GL_FLOAT_MAT2: (gl.GLfloat, gl.glProgramUniformMatrix2fv, 4, 1),
        gl.GL_FLOAT_MAT3: (gl.GLfloat, gl.glProgramUniformMatrix3fv, 9, 1),
        gl.GL_FLOAT_MAT4: (gl.GLfloat, gl.glProgramUniformMatrix4fv, 16, 1),
        # Image (compute shader)
        gl.GL_IMAGE_1D: (gl.GLint, gl.glProgramUniform1iv, 1, 1),
        gl.GL_IMAGE_2D: (gl.GLint, gl.glProgramUniform1iv, 1, 1),
        gl.GL_IMAGE_2D_RECT: (gl.GLint, gl.glProgramUniform1iv, 1, 1),
        gl.GL_IMAGE_3D: (gl.GLint, gl.glProgramUniform1iv, 1, 1),
        gl.GL_IMAGE_CUBE: (gl.GLint, gl.glProgramUniform1iv, 1, 1),
        gl.GL_IMAGE_1D_ARRAY: (gl.GLint, gl.glProgramUniform1iv, 1, 1),
        gl.GL_IMAGE_2D_ARRAY: (gl.GLint, gl.glProgramUniform1iv, 1, 1),
        gl.GL_IMAGE_CUBE_MAP_ARRAY: (gl.GLint, gl.glProgramUniform1iv, 1, 1),
        gl.GL_IMAGE_2D_MULTISAMPLE: (gl.GLint, gl.glProgramUniform1iv, 1, 1),
        gl.GL_IMAGE_2D_MULTISAMPLE_ARRAY: (gl.GLint, gl.glProgramUniform1iv, 1, 1),
        gl.GL_IMAGE_BUFFER: (gl.GLint, gl.glProgramUniform1iv, 1, 1),

        # TODO: test/implement these:
        # gl.GL_FLOAT_MAT2x3: glUniformMatrix2x3fv,
        # gl.GL_FLOAT_MAT2x4: glUniformMatrix2x4fv,
        #
        # gl.GL_FLOAT_MAT3x2: glUniformMatrix3x2fv,
        # gl.GL_FLOAT_MAT3x4: glUniformMatrix3x4fv,
        #
        # gl.GL_FLOAT_MAT4x2: glUniformMatrix4x2fv,
        # gl.GL_FLOAT_MAT4x3: glUniformMatrix4x3fv,
    }

    __slots__ = (
        "_program_id",
        "_location",
        "_name",
        "_data_type",
        "_array_length",
        "getter",
        "setter",
    )

    def __init__(self, program_id, location, name, data_type, array_length):

        self._program_id = program_id
        self._location = location
        self._name = name
        self._data_type = data_type
        self._array_length = array_length
        self._setup_getters_and_setters()

    @property
    def location(self) -> int:
        """The location of the uniform in the program"""
        return self._location

    @property
    def name(self) -> str:
        """Name of the uniform"""
        return self._name

    @property
    def array_length(self) -> int:
        """Length of the uniform array. If not an array 1 will be returned"""
        return self._array_length

    def _setup_getters_and_setters(self):
        """Maps the right getter and setter functions for this uniform"""
        try:
            gl_type, gl_setter, length, count = self._uniform_setters[self._data_type]
        except KeyError:
            raise ShaderException(f"Unsupported Uniform type: {self._data_type}")

        gl_getter = self._uniform_getters[gl_type]
        is_matrix = self._data_type in (
            gl.GL_FLOAT_MAT2,
            gl.GL_FLOAT_MAT3,
            gl.GL_FLOAT_MAT4,
        )

        # Create persistent mini c_array for getters and setters:
        length = length * self._array_length  # Increase buffer size to include arrays
        c_array = (gl_type * length)()
        ptr = cast(c_array, POINTER(gl_type))

        # Create custom dedicated getters and setters for each uniform:
        self.getter = Uniform._create_getter_func(
            self._program_id, self._location, gl_getter, c_array, length
        )
        self.setter = Uniform._create_setter_func(
            self._program_id, self._location, gl_setter, c_array, length, self._array_length, count, ptr, is_matrix
        )

    @staticmethod
    def _create_getter_func(program_id, location, gl_getter, c_array, length):
        """ Create a function for getting/setting OpenGL data. """
        if length == 1:
            def getter_func():
                """ Get single-element OpenGL uniform data. """
                gl_getter(program_id, location, c_array)
                return c_array[0]
        else:
            def getter_func():
                """ Get list of OpenGL uniform data. """
                gl_getter(program_id, location, c_array)
                return tuple(c_array)

        return getter_func

    @staticmethod
    def _create_setter_func(
        program_id, location, gl_setter, c_array, length, array_length, count, ptr, is_matrix
    ):
        """ Create setters for OpenGL data. """
        if is_matrix:
            def setter_func(value):  # type: ignore #conditional function variants must have identical signature
                """ Set OpenGL matrix uniform data. """
                c_array[:] = value
                gl_setter(program_id, location, array_length, gl.GL_FALSE, ptr)

        elif length == 1 and count == 1:
            def setter_func(value):  # type: ignore #conditional function variants must have identical signature
                """ Set OpenGL uniform data value. """
                c_array[0] = value
                gl_setter(program_id, location, array_length, ptr)

        elif length > 1 and count == 1:
            def setter_func(values):  # type: ignore #conditional function variants must have identical signature
                """ Set list of OpenGL uniform data. """
                c_array[:] = values
                gl_setter(program_id, location, array_length, ptr)
        else:
            raise NotImplementedError("Uniform type not yet supported.")

        return setter_func

    def __repr__(self):
        return f"<Uniform '{self._name}' loc={self._location} array_length={self._array_length}"


class UniformBlock:
    __slots__ = ("glo", "index", "size", "name")

    def __init__(self, glo: int, index: int, size: int, name: str):
        self.glo = glo
        self.index = index
        self.size = size
        self.name = name

    @property
    def binding(self) -> int:
        """int: Get or set the binding point for this uniform block"""
        binding = gl.GLint()
        gl.glGetActiveUniformBlockiv(
            self.glo, self.index, gl.GL_UNIFORM_BLOCK_BINDING, binding
        )
        return binding.value

    @binding.setter
    def binding(self, binding: int):
        gl.glUniformBlockBinding(self.glo, self.index, binding)

    def getter(self):
        return self

    def setter(self, value: int):
        self.binding = value

    def __str__(self):
        return f"<UniformBlock {self.name} index={self.index} size={self.size}>"<|MERGE_RESOLUTION|>--- conflicted
+++ resolved
@@ -21,11 +21,17 @@
 
     _uniform_setters = {
         # uniform type: (gl_type, setter, length, count)
-<<<<<<< HEAD
+        # integers
         gl.GL_INT: (gl.GLint, gl.glProgramUniform1iv, 1, 1),
         gl.GL_INT_VEC2: (gl.GLint, gl.glProgramUniform2iv, 2, 1),
         gl.GL_INT_VEC3: (gl.GLint, gl.glProgramUniform3iv, 3, 1),
         gl.GL_INT_VEC4: (gl.GLint, gl.glProgramUniform4iv, 4, 1),
+        # Unsigned integers
+        gl.GL_UNSIGNED_INT: (gl.GLuint, gl.glProgramUniform1uiv, 1, 1),
+        gl.GL_UNSIGNED_INT_VEC2: (gl.GLuint, gl.glProgramUniform2uiv, 2, 1),
+        gl.GL_UNSIGNED_INT_VEC3: (gl.GLuint, gl.glProgramUniform3uiv, 3, 1),
+        gl.GL_UNSIGNED_INT_VEC4: (gl.GLuint, gl.glProgramUniform4uiv, 4, 1),
+        # Bools
         gl.GL_BOOL: (gl.GLint, gl.glProgramUniform1iv, 1, 1),
         gl.GL_BOOL_VEC2: (gl.GLint, gl.glProgramUniform2iv, 2, 1),
         gl.GL_BOOL_VEC3: (gl.GLint, gl.glProgramUniform3iv, 3, 1),
@@ -34,27 +40,6 @@
         gl.GL_FLOAT_VEC2: (gl.GLfloat, gl.glProgramUniform2fv, 2, 1),
         gl.GL_FLOAT_VEC3: (gl.GLfloat, gl.glProgramUniform3fv, 3, 1),
         gl.GL_FLOAT_VEC4: (gl.GLfloat, gl.glProgramUniform4fv, 4, 1),
-=======
-        # integers
-        gl.GL_INT: (gl.GLint, gl.glUniform1iv, 1, 1),
-        gl.GL_INT_VEC2: (gl.GLint, gl.glUniform2iv, 2, 1),
-        gl.GL_INT_VEC3: (gl.GLint, gl.glUniform3iv, 3, 1),
-        gl.GL_INT_VEC4: (gl.GLint, gl.glUniform4iv, 4, 1),
-        # Unsigned integers
-        gl.GL_UNSIGNED_INT: (gl.GLuint, gl.glUniform1uiv, 1, 1),
-        gl.GL_UNSIGNED_INT_VEC2: (gl.GLuint, gl.glUniform2uiv, 2, 1),
-        gl.GL_UNSIGNED_INT_VEC3: (gl.GLuint, gl.glUniform3uiv, 3, 1),
-        gl.GL_UNSIGNED_INT_VEC4: (gl.GLuint, gl.glUniform4uiv, 4, 1),
-        # Bools
-        gl.GL_BOOL: (gl.GLint, gl.glUniform1iv, 1, 1),
-        gl.GL_BOOL_VEC2: (gl.GLint, gl.glUniform2iv, 2, 1),
-        gl.GL_BOOL_VEC3: (gl.GLint, gl.glUniform3iv, 3, 1),
-        gl.GL_BOOL_VEC4: (gl.GLint, gl.glUniform4iv, 4, 1),
-        gl.GL_FLOAT: (gl.GLfloat, gl.glUniform1fv, 1, 1),
-        gl.GL_FLOAT_VEC2: (gl.GLfloat, gl.glUniform2fv, 2, 1),
-        gl.GL_FLOAT_VEC3: (gl.GLfloat, gl.glUniform3fv, 3, 1),
-        gl.GL_FLOAT_VEC4: (gl.GLfloat, gl.glUniform4fv, 4, 1),
->>>>>>> 3e2bbe56
         # 1D Samplers
         gl.GL_SAMPLER_1D: (gl.GLint, gl.glProgramUniform1iv, 1, 1),
         gl.GL_INT_SAMPLER_1D: (gl.GLint, gl.glProgramUniform1iv, 1, 1),
