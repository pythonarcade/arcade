--- conflicted
+++ resolved
@@ -945,12 +945,8 @@
         geometry_shader: Optional[str] = None,
         tess_control_shader: Optional[str] = None,
         tess_evaluation_shader: Optional[str] = None,
-<<<<<<< HEAD
         common: Optional[List[str]] = None,
-        defines: Dict[str, str] = None,
-=======
         defines: Optional[Dict[str, str]] = None,
->>>>>>> 3a4b8a90
         varyings: Optional[Sequence[str]] = None,
         varyings_capture_mode: str = "interleaved",
     ) -> Program:
