--- conflicted
+++ resolved
@@ -212,19 +212,7 @@
         if gl.current_context is None:
             return
 
-<<<<<<< HEAD
-        try:
-            for shader_id in shaders_id:
-                gl.glDetachShader(prog_id, shader_id)
-
-            gl.glDeleteProgram(prog_id)
-        except gl.GLException:
-            # Context probably corrupt
-            pass
-=======
         gl.glDeleteProgram(prog_id)
->>>>>>> 863a895f
-
         ctx.stats.decr("program")
 
     def __getitem__(self, item) -> Union[Uniform, UniformBlock]:
