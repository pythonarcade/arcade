--- conflicted
+++ resolved
@@ -22,12 +22,8 @@
     #: The default detail when creating a new instance.
     default_detail = 4.5
 
-<<<<<<< HEAD
     def __init__(self, *, detail: Optional[float] = None) -> None:
-=======
-    def __init__(self, *, detail: Optional[float] = None):
         super().__init__()
->>>>>>> d16451e7
         self.detail = detail or self.default_detail
         self._cache_name += f"|detail={self.detail}"
 
