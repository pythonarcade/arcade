from __future__ import annotations

from math import cos, radians, sin
from typing import Any, Optional, Sequence, Tuple

from PIL.Image import Image

from arcade.types import Point, PointList


__all__ = ["HitBoxAlgorithm", "HitBox", "RotatableHitBox"]


# Speed / typing workaround:
# 1. Eliminate extra allocations
# 2. Allows HitBox & subclass typing annotation to work cleanly
_EMPTY_POINT_LIST: PointList = tuple()


class HitBoxAlgorithm:
    """
    The base class for hit box algorithms.

    Hit box algorithms are intended to calculate the points which make up
    a hit box for a given :py:class:`~PIL.Image.Image`. However, advanced
    users can also repurpose them for other tasks.
    """

    #: The name of the algorithm
    name = "base"

    #: Whether points for this algorithm should be cached
    cache = True

    @property
    def param_str(self) -> str:
        """
        A string representation of the parameters used to create this algorithm.

        It will be incorporated at the end of the string returned by
        :py:meth:`Texture.create_cache_name <arcade.Texture.create_cache_name>`.
        Subclasses should override this method to return a value which allows
        distinguishing different configurations of a particular hit box
        algorithm.
        """
        return ""

    def calculate(self, image: Image, **kwargs) -> PointList:
        """
        Calculate hit box points for a given image.

        .. warning:: This method should not be made into a class method!

                     Although this base class does not take arguments
                     when initialized, subclasses use them to alter how
                     a specific instance handles image data by default.

        :param image: The image to calculate hitbox points for
        :param kwargs: keyword arguments
        :return: A list of hit box points.
        """
        raise NotImplementedError

    def __call__(self, *args: Any, **kwds: Any) -> "HitBoxAlgorithm":
        """
        Shorthand allowing any instance to be used identically to the base type.

        :param args: The same positional arguments as `__init__`
        :param kwds: The same keyword arguments as `__init__`
        :return: A new HitBoxAlgorithm instance
        """
        return self.__class__(*args, **kwds)


class HitBox:
    """
    A basic hit box class supporting scaling.

    It includes support for rescaling as well as shorthand properties
    for boundary values along the X and Y axes. For rotation support,
    use :py:meth:`.create_rotatable` to create an instance of
    :py:class:`RotatableHitBox`.

    :param points: The unmodified points bounding the hit box
    :param position: The center around which the points will be offset
    :param scale: The X and Y scaling factors to use when offsetting the
        points
    """
    def __init__(
        self,
        points: PointList,
        position: Point = (0.0, 0.0),
        scale: Tuple[float, float] = (1.0, 1.0),
    ):
        self._points = points
        self._position = position
        self._scale = scale

<<<<<<< HEAD
        self._left = None
        self._right = None
        self._bottom = None
        self._top = None

        self._adjusted_points: Optional[PointList] = None
=======
        # This empty tuple will be replaced the first time
        # get_adjusted_points is called
        self._adjusted_points: PointList = _EMPTY_POINT_LIST
>>>>>>> 6a9c9aa4
        self._adjusted_cache_dirty = True

    @property
    def points(self) -> PointList:
        """
        The raw, unadjusted points of this hit box.

        These are the points as originally passed before offsetting, scaling,
        and any operations subclasses may perform, such as rotation.
        """
        return self._points

    @property
    def position(self) -> Point:
        """
        The center point used to offset the final adjusted positions.
        :return:
        """
        return self._position

    @position.setter
    def position(self, position: Point):
        self._position = position
        self._adjusted_cache_dirty = True

    # Per Clepto's testing as of around May 2023, these are better
    # left uncached because caching them is somehow slower than what
    # we currently do. Any readers should feel free to retest /
    # investigate further.
    @property
    def left(self) -> float:
        """
        Calculates the leftmost adjusted x position of this hit box
        """
        points = self.get_adjusted_points()
        x_points = [point[0] for point in points]
        return min(x_points)

    @property
    def right(self) -> float:
        """
        Calculates the rightmost adjusted x position of this hit box
        """
        points = self.get_adjusted_points()
        x_points = [point[0] for point in points]
        return max(x_points)

    @property
    def top(self) -> float:
        """
        Calculates the topmost adjusted y position of this hit box
        """
        points = self.get_adjusted_points()
        y_points = [point[1] for point in points]
        return max(y_points)

    @property
    def bottom(self) -> float:
        """
        Calculates the bottommost adjusted y position of this hit box
        """
        points = self.get_adjusted_points()
        y_points = [point[1] for point in points]
        return min(y_points)

    @property
    def scale(self) -> Tuple[float, float]:
        """
        The X & Y scaling factors for the points in this hit box.

        These are used to calculate the final adjusted positions of points.
        """
        return self._scale

    @scale.setter
    def scale(self, scale: Tuple[float, float]):
        self._scale = scale
        self._adjusted_cache_dirty = True

    def create_rotatable(
        self,
        angle: float = 0.0,
    ) -> RotatableHitBox:
        """
        Create a rotatable instance of this hit box.

        The internal ``PointList`` is transferred directly instead of
        deepcopied, so care should be taken if using a mutable internal
        representation.

        :param angle: The angle to rotate points by (0 by default)
        :return:
        """
        return RotatableHitBox(
            self._points, position=self._position, scale=self._scale, angle=angle
        )

<<<<<<< HEAD
    def get_adjusted_points(self) -> Sequence[Point]:
=======
    def get_adjusted_points(self) -> PointList:
        """
        Return the positions of points, scaled and offset from the center.

        Unlike the boundary helper properties (left, etc), this method will
        only recalculate the values when necessary:

        * The first time this method is called
        * After properties affecting adjusted position were changed
        """
>>>>>>> 6a9c9aa4
        if not self._adjusted_cache_dirty:
            return self._adjusted_points # type: ignore

        def _adjust_point(point) -> Point:
            x, y = point

            x *= self.scale[0]
            y *= self.scale[1]

            return (x + self.position[0], y + self.position[1])

        self._adjusted_points = [_adjust_point(point) for point in self.points]
        self._adjusted_cache_dirty = False
        return self._adjusted_points # type: ignore [return-value]


class RotatableHitBox(HitBox):
    """
    A hit box with support for rotation.

    Rotation is separated from the basic hitbox because it is much
    slower than offsetting and scaling.
    """
    def __init__(
        self,
        points: PointList,
        *,
        position: Tuple[float, float] = (0.0, 0.0),
        angle: float = 0.0,
        scale: Tuple[float, float] = (1.0, 1.0),
    ):
        super().__init__(points, position=position, scale=scale)
        self._angle: float = angle

    @property
    def angle(self) -> float:
        """
        The angle to rotate the raw points by in degrees
        """
        return self._angle

    @angle.setter
    def angle(self, angle: float):
        self._angle = angle
        self._adjusted_cache_dirty = True

    def get_adjusted_points(self) -> PointList:
        """
        Return the offset, scaled, & rotated points of this hitbox.

        As with :py:meth:`.HitBox.get_adjusted_points`, this method only
        recalculates the adjusted values when necessary.
        :return:
        """
        if not self._adjusted_cache_dirty:
            return self._adjusted_points

        rad = radians(self._angle)
        rad_cos = cos(rad)
        rad_sin = sin(rad)

        def _adjust_point(point) -> Point:
            x, y = point

            x *= self.scale[0]
            y *= self.scale[1]

            if rad:
                rot_x = x * rad_cos - y * rad_sin
                rot_y = x * rad_sin + y * rad_cos
                x = rot_x
                y = rot_y

            return (
                x + self.position[0],
                y + self.position[1],
            )

        self._adjusted_points = [_adjust_point(point) for point in self.points]
        self._adjusted_cache_dirty = False
        return self._adjusted_points<|MERGE_RESOLUTION|>--- conflicted
+++ resolved
@@ -96,18 +96,9 @@
         self._position = position
         self._scale = scale
 
-<<<<<<< HEAD
-        self._left = None
-        self._right = None
-        self._bottom = None
-        self._top = None
-
-        self._adjusted_points: Optional[PointList] = None
-=======
         # This empty tuple will be replaced the first time
         # get_adjusted_points is called
         self._adjusted_points: PointList = _EMPTY_POINT_LIST
->>>>>>> 6a9c9aa4
         self._adjusted_cache_dirty = True
 
     @property
@@ -205,10 +196,7 @@
             self._points, position=self._position, scale=self._scale, angle=angle
         )
 
-<<<<<<< HEAD
     def get_adjusted_points(self) -> Sequence[Point]:
-=======
-    def get_adjusted_points(self) -> PointList:
         """
         Return the positions of points, scaled and offset from the center.
 
@@ -218,7 +206,6 @@
         * The first time this method is called
         * After properties affecting adjusted position were changed
         """
->>>>>>> 6a9c9aa4
         if not self._adjusted_cache_dirty:
             return self._adjusted_points # type: ignore
 
