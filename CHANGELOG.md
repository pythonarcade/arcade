--- conflicted
+++ resolved
@@ -8,8 +8,6 @@
 Version 3.0.0 is a major update to Arcade. It breaks compatibility with the 2.6 API.
 
 ### Breaking Changes
-
-<<<<<<< HEAD
 These are the breaking API changes. Use this as a quick reference for updating 2.6 code. You can find more details in later sections. Lots of behavior has changed even if the interface hasn't. If you are porting old code, read through these logs thoroughly.
 
 * Dropped Python 3.8 support completely.
@@ -29,27 +27,6 @@
 * `Sprite.draw` has been removed. Use either `arcade.draw.draw_sprite`
  or an `arcade.SpriteList`.
 * Removed `Sprite.face_point` and `Sprite.collision_radius`. 
-=======
-These are the API changes which could require updates to existing code based on
-the 2.6 API. Some of these things may be repeated in the "Updates" section of
-these release notes, however we have compiled the breaking changes here for an
-easy reference. There may be other behavior changes that could break specific
-scenarios, but this section is limited to changes which directly changed the
-API in a way that is not compatible with how it was used in 2.6.
-
-* Texture management has completely changed in Arcade 3.0. In the past we have
-  cached absolutely everything, something that caused major issues for larger
-  projects needing to manage memory. Functions like `arcade.load_texture` no
-  longer cache the texture. See the texture section for more details
-* The `Sprite` initializer is greatly simplified. It's no longer possible to
-  slice or transform textures through parameters in the sprite initializer.
-  All texture manipulation should now be done through the `Texture` class.
-  It supports transforms like rotating, scaling, flipping, and slicing.
-* `Sprite.angle` has changed to clockwise. So everything rotates different now.
-* `Sprite.on_update` has been removed. Use `Sprite.update` instead. This now
-  also has a `delta_time` parameter and accept/forwards `*args` and `**kwargs`
-  to support custom parameters. The same applies to `SpriteList`.
->>>>>>> 8f5068d8
 * The deprecated `update()` function has been removed from the
   `arcade.Window`, `arcade.View`,
   `arcade.Section`, and `arcade.SectionManager` classes.
@@ -81,7 +58,7 @@
 ### Featured Updates
 
 * The texture atlas has been heavily reworked to be more efficient.
-<<<<<<< HEAD
+
 * Alpha blending (handling of transparency) is no longer globally enabled but instead enabled when needed. draw functions and objects like
   `SpriteList` and `ShapeElementList` have new arguments to toggle blending states. Blending states are now reset after drawing.
 * Arcade now supports OpenGL ES 3.1/3.2 and has been
@@ -98,34 +75,6 @@
 * The `update_rate` parameter in the constructor can no longer be set to `None` and must be a float.
 * A new `draw_rate` parameter in `arcade.Window.__init__`, controls the call interval of `arcade.Window.on_draw(). It is now possible to separate the draw and update speeds of Arcade windows. Keeping `draw_rate` close to the refresh rate of the user's monitor while setting `update_rate` to a much shorter interval can greatly improve the perceived smoothness of your application.
 * `open_window()` now accepts `**kwargs` to pass additional parameters to the `arcade.Window` constructor.
-=======
-* Alpha blending (handling of transparency) is no longer globally enabled.
-  This is now enabled by the objects and functions doing the drawing.
-  Additional arguments have been added to draw functions and/or objects like
-  `SpriteList` and `ShapeElementList` to toggle blending states. Blending
-  states will always be reset after drawing.
-* Arcade now supports OpenGL ES 3.1/3.2 and have been
-  tested on the Raspberry Pi 4 and 5. Any model using the Cortex-A72
-  or Cortex-A76 CPU should work. Use images from 2024 or later for best
-  results.
-* Arcade now supports freely mixing Pyglet and Arcade code. This means you
-  can freely use pyglet batches, Labels when preferred over Arcade's types.
-  Note that texture/image handling are still separate systems. This is
-  however a solvable problem for intermediate and advanced users.
-
-### View and View
-
-* Removal of the `update` function in favor of `arcade.Window.on_update()`
-* `update_rate` parameter in the constructor can no longer be set to `None`.
-  Must be a float.
-* Added `draw_rate` parameter to constructor
-  `arcade.Window.__init__`, this will control the interval that the
-  `arcade.Window.on_draw()` function is called at. This can be used
-  with the pre-existing `update_rate` parameter which controls
-  `arcade.Window.on_update()` to achieve separate draw and update rates.
-* `open_window()` now accepts `**kwargs` to pass additional parameters to the
-  `arcade.Window` constructor.
->>>>>>> 8f5068d8
 * `arcade.View`
   * Removal of the ``update`` function in favor of `arcade.View.on_update()`.
 * `arcade.Section` and `arcade.SectionManager`
@@ -323,11 +272,7 @@
 
 Contributing to a release comes in many forms. It can be code, documentation, testing, or providing feedback. It's hard to keep track of all the people involved in a release, but we want to thank everyone who has helped in any shape or form. We appreciate all of you!
 
-<<<<<<< HEAD
 #### The Arcade Team:
-=======
-The main Arcade team:
->>>>>>> 8f5068d8
 
 * [Andrew Bradley](https://github.com/cspotcode)
 * [Alejandro Casanovas](https://github.com/janscas)
@@ -341,15 +286,8 @@
 
 We would also like to thank the contributors who spent their valuable time solving issues, squashing bugs, and writing documentation. We appreciate your help; you helped get 3.0 out the door!
 
-<<<<<<< HEAD
 #### Notable contributors:
-=======
-* [Mohammad Ibrahim](https://github.com/Ibrahim2750mi) helping with the GUI and
-  various other parts of the library.
-* [ryyst](https://github.com/ryyst) helping to kickstart the new documentation.
 * [DarkLight1337](https://github.com/DarkLight1337) helped the team untangle type annotation issues for cameras
->>>>>>> 8f5068d8
-
 * [Mohammad Ibrahim](https://github.com/Ibrahim2750mi) was a massive help with the GUI and various other parts of the library.
 * [ryyst](https://github.com/ryyst) completely revitalised the Arcade Docs.
 
